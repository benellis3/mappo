--- conflicted
+++ resolved
@@ -1,11 +1,7 @@
 from envs import REGISTRY as env_REGISTRY
 from functools import partial
 from components.episode_buffer import EpisodeBatch
-<<<<<<< HEAD
-from torch.multiprocessing import Process, Pipe
-=======
 import torch.multiprocessing as mp
->>>>>>> 143da5fc
 import numpy as np
 import torch as th
 
