import numpy as np
import torch as th

from torch.autograd import Variable

from utils.xxx import _joint_actions_2_action_pair


def _has_gradient(tensor):
    """
    pytorch < 0.4 compatibility
    """
    if hasattr(tensor, "requires_grad"):
        return tensor.requires_grad
    else:
        return False


def fillnan(series, value, **kwargs):
    """
    fill nan values in series with value
    """
    return series.fillna(value)


def _join_dicts(*dicts):
    """
    joins dictionaries together, while checking for key conflicts
    """
    key_pool = set()
    for _d in dicts:
        new_keys = set(_d.keys())
        a = key_pool.intersection(new_keys)
        if key_pool.intersection(new_keys) != set():
            assert False, "ERROR: dicts to be joined have overlapping keys. Common hint: Have you specified your scheme dicts properly?"
        else:
            key_pool.update(new_keys)

    ret = {}
    for _d in dicts:
        ret.update(_d)

    return ret


def _to_batch(item, tformat):
    assert tformat in ["a*bs*t*v", "bs*t*v"], "unknown format: {}".format(tformat)
    if isinstance(item, dict):
        res_dict = {}
        for _k, _v in item.items():
            res_dict[_k], params, tformat = _to_batch(_v, tformat)
        return res_dict, params, tformat
    else:
        if tformat in ["a*bs*t*v"]:
            a, bs, t, v = item.shape
            return item.view(a * bs * t, v), (a, bs, t, v), tformat
        elif tformat in ["bs*t*v"]:
            bs, t, v = item.shape
            return item.view(bs * t, v), (bs, t, v), tformat


def _from_batch(item, params, tformat):
    assert tformat in ["a*bs*t*v", "bs*t*v"], "unknown format: {}".format(tformat)
    if isinstance(item, dict):
        res_dict = {}
        for _k, _v in item.items():
            res_dict[_k] = _from_batch(_v, params, tformat)
        return res_dict
    else:
        if tformat in ["a*bs*t*v"]:
            a, bs, t, _ = params
            return item.view(a, bs, t, -1)
        elif tformat in ["bs*t*v"]:
            bs, t, _ = params
            return item.view(bs, t, -1)


def _check_inputs_validity(inputs, input_shapes, formats, allow_nonseq=False):
    # Check validity of key set supplied
    assert set(inputs.keys()) == set(input_shapes.keys()), \
        "unexpected set of inputs keys supplied: {}, {}".format(str(inputs.keys()), str(input_shapes.keys()))

    # Check format is known
    assert formats in ["a*bs*t*v"], "unknown format: {}".format(formats)

    # Check validity of individual input regions
    for _k, _v in inputs.items():
        # assert _v.dim() == 4, \
        #     "incorrect input dimensionality for {},(expected: {}, supplied: {}), " \
        #     "have you forgotten to add batch dimension or " \
        #     "have you erroneously added a sequence dimension?".format(_k,
        #                                                                4,
        #                                                                _v.dim())
        # assert _v.shape[-1] == input_shapes[_k] , \
        #     "incorrect input shape (expected: {}, supplied: {}".format(input_shapes[_k], _v[0].shape)

        assert (_v.data != _v.data).sum() == 0, "FATAL: np.nan detected in model input {}".format(_k)
        assert abs(_v.data.sum()) != np.inf, "FATAL: +/- np.inf detected in model input {}".format(_k)


def _check_nan_inf(series):
    is_nan = any((series != series))
    is_inf = any([str(_s) in ["inf", "-inf"] for _s in series])  # only reliable way I found!
    return is_nan, is_inf


def _naninfmean(tensor):
    _tensor = tensor.clone()
    if isinstance(tensor, Variable):
        _tensor = tensor.data
    _tensor[_tensor != _tensor] = 0.0
    _tensor[_tensor == float("nan")] = 0.0
    _tensor[_tensor == float("-nan")] = 0.0
    return _tensor.mean()


def _to_numpy_cpu(item):
    if issubclass(type(item), Variable):
        item = item.data
        if item.is_cuda:
            item = item.cpu()
        item = item.numpy()
        return item
    elif isinstance(item, np.ndarray):
        return item
    else:
        assert False, "unexpected input type: {}".format(str(item))


def _build_input(columns, inputs):
    model_inputs = {}
    for _k, _v in columns.items():
        model_inputs[_k] = th.cat([inputs[_c] for _c in _v], 2)
    return model_inputs


def _build_inputs(list_of_columns, inputs, format):
    model_inputs = []
    for _i, columns in enumerate(list_of_columns):
        model_inputs.append(_build_input(columns=columns,
                                         inputs=inputs))
    # join model inputs together
    inputs_dic = {}
    for _input in model_inputs:
        for _k, _v in _input.items():
            if _k not in inputs_dic:
                inputs_dic[_k] = [_v]
            else:
                inputs_dic[_k].append(_v)
    for _k in inputs_dic.keys():
        inputs_dic[_k] = th.cat(inputs_dic[_k], 1)
    return inputs_dic, format


# def _build_contiguous_inputs(list_of_columns, inputs, format):
#     col_list = []
#     for columns in list_of_columns:
#         col_list.append({})
#         for _k, _v in columns.items():
#             col_list[-1][_k], _ = inputs.get_cols(None, _v, fill_zero=True)
#     return col_list, format

def _stack_by_key(inputs, format):
    dic = {}
    for _k, _v in inputs[0].items():
        dic[_k] = []
        for item in inputs:
            dic[_k].append(item[_k])
        dic[_k] = th.cat(dic[_k], dim=0)
    return dic, format


def _split_batch(tensor, n_agents, format):
    if format in ["bs"]:
        return tensor.split(int(tensor.shape[0] / n_agents), dim=0), format
    elif format in ["sb"]:
        return tensor.split(int(tensor.shape[1] / n_agents), dim=1), format
    else:
        assert False, "unknown format!"


def _bsdim(tformat):
    _f = tformat.split("*")
    bsidx = [i for i, x in enumerate(_f) if x == "bs"]
    assert len(bsidx) == 1, "invalid tensor format string!"
    return bsidx[0]


def _tdim(tformat):
    _f = tformat.split("*")
    tidx = [i for i, x in enumerate(_f) if x == "t"]
    assert len(tidx) == 1, "invalid tensor format string!"
    return tidx[0]


def _adim(tformat):
    _f = tformat.split("*")
    aidx = [i for i, x in enumerate(_f) if x == "a"]
    assert len(aidx) == 1, "invalid tensor format string!"
    return aidx[0]


def _vdim(tformat):
    _f = tformat.split("*")
    aidx = [i for i, x in enumerate(_f) if x == "v"]
    assert len(aidx) == 1, "invalid tensor format string!"
    return aidx[0]

def _check_nan(input):
    from torch import nn
    if isinstance(input, dict):
        for _k1, _v1 in input.items():
            for _k2, _v2 in _v1.items():
                if th.sum(_v2.data != _v2.data) > 0.0:
                    assert False, "NaNs in {}:{}".format(_k1, _k2)
    elif issubclass(type(input), th.Tensor):
<<<<<<< HEAD
        assert th.sum(input != input) == 0, "NaNs in tensor!"
=======
        assert th.sum(input!=input) == 0, "NaNs in tensor!"
>>>>>>> 9be54f28
    elif issubclass(type(input), nn.Module):
        for i, p in enumerate(input.parameters()):
            assert th.sum(p != p) == 0, "NaNs in parameter {}!".format(i)
    # elif isinstance(input, th.nn.parameter):
    #    for i, p in enumerate(input):
    #        assert th.sum(p.grad != p.grad), "NaNs in parameter gradient {}!".format(i)
    return


# def _build_model_inputs(list_of_columns, inputs, inputs_tformat, to_variable=True, fill_zero=True, stack=True):
#     """
#     Takes in:
#         - dict of CTSBs (i.e. input data per agent)
#         - dict of dict of Schemes (i.e. input region scheme per agent per model input region)
#
#     fills inputs into the relevant scheme fields and, if stack=True, stacks results along agent ids
#
#     returns:
#         {per-source-per-agent}{per-input region}[bs*t*v] (if not stacked)
#         {per-source}{per-input region}[a*bs*t*v]
#
#     NOTE: If inputs is passed in as autograd.Variable, then
#
#     # TODO: Could be sped up if input regions are "glomped" together first - but this requires very sensitive handling!
#     """
#
#     ret_dict = {}
#     assert inputs_tformat in ["{?}*bs*t*v"], "invalid input format!"
#     output_tformat = "[a]*bs*t*v"
#     for _column in list_of_columns:
#         for _source_name, _input_regions  in _column.items():
#             if _source_name not in ret_dict:
#                 ret_dict[_source_name] = {}
#             for _input_region, _scheme in _input_regions.items():
#                 input_region_list = []
#                 for _scheme_list_entry in _scheme.scheme_list:
#                     input_region_list.append(inputs[_source_name].get_col(col=_scheme_list_entry["name"])[0])
#                     input_region_list_cat = th.cat(input_region_list, dim=_vdim(inputs_tformat)-1)
#                     if to_variable and not isinstance(input_region_list_cat, Variable):
#                         input_region_list_cat = Variable(input_region_list_cat)
#                 ret_dict[_source_name][_input_region] = input_region_list_cat
#
#     if stack:
#         # cluster source names by agent ids
#         output_tformat = "a*bs*t*v"
#         tmp_dic = {}
#         for _k in ret_dict.keys():
#             _s = _k.split("__agent")
#             if len(_s) > 1:
#                 if not _s[0] in tmp_dic:
#                     tmp_dic[_s[0]] = {}
#                 tmp_dic[_s[0]][int(_s[1])] = None
#             else:
#                 tmp_dic[_s[0]] = {}
#             pass
#
#         for _k in list(tmp_dic.keys()):
#             if _k in tmp_dic:
#                 id_keys = list(tmp_dic[_k].keys())
#                 if len(id_keys) > 0:
#                     # sort keys and "glom" results together
#                     id_keys = sorted(id_keys)
#                     if _k in ret_dict:
#                         assert False, "error: cannot have global key that is also name of a per-agent key"
#                     else:
#                         ret_dict[_k] = {}
#                     for _input_region_k in list_of_columns[0][list(list_of_columns[0].keys())[0]].keys():
#                         _vec = th.stack([ret_dict[_k+"__agent{}".format(_id_key)][_input_region_k] for _id_key in id_keys])
#                         ret_dict[_k][_input_region_k] = _vec
#                     for _id_key in id_keys:
#                         del ret_dict[_k+"__agent{}".format(_id_key)]
#
#     return ret_dict, output_tformat

def _pick_keys(dic, keys):
    """
    convenience function picking only certain keys from a dict and return as new dict with those keys only
    """
    return {_k: _v for _k, _v in dic.items() if _k in keys}


def _build_model_inputs(column_dict, inputs, inputs_tformat, to_variable=True, fill_zero=True, stack=True):
    """
    Takes in:
        - dict of CTSBs (i.e. input data per agent)
        - dict of dict of Schemes (i.e. input region scheme per agent per model input region)

    fills inputs into the relevant scheme fields and, if stack=True, stacks results along agent ids

    returns:
        {per-source-per-agent}{per-input region}[bs*t*v] (if not stacked)
        {per-source}{per-input region}[a*bs*t*v]

    NOTE: If inputs is passed in as autograd.Variable, then

    # TODO: Could be sped up if input regions are "glomped" together first - but this requires very sensitive handling!
    """

    ret_dict = {}
    assert inputs_tformat in ["{?}*bs*t*v"], "invalid input format!"
    output_tformat = "[a]*bs*t*v"
    for _source_name, _input_regions in column_dict.items():
        if _source_name not in ret_dict:
            ret_dict[_source_name] = {}
        for _input_region, _scheme in _input_regions.items():
            input_region_list = []
            for _scheme_list_entry in _scheme.scheme_list:
                scope = _scheme_list_entry.get("scope", "transition")
                switch = _scheme_list_entry.get("switch", True)
                if not switch:
                    continue
                _data, _data_format = inputs[_source_name].get_col(col=_scheme_list_entry["name"],
                                                                   scope=scope)
                input_region_list.append(_data)
            try:
                input_region_list_cat = th.cat(input_region_list, dim=_vdim(_data_format))
            except RuntimeError as e:
                assert False, "Triggered Runtime error <{}>. Have you defined a scheme that features " \
                              "episode and transition data in the same input column and does NOT " \
                              "expand-transform the episode data along the t dimension?".format(e)
            if to_variable and not isinstance(input_region_list_cat, Variable):
                requires_grad = _scheme_list_entry.get("requires_grad", True)
                input_region_list_cat = Variable(input_region_list_cat, requires_grad=requires_grad)
            ret_dict[_source_name][_input_region] = input_region_list_cat

    if stack:
        # cluster source names by agent ids
        output_tformat = "a*bs*t*v"
        tmp_dic = {}
        for _k in ret_dict.keys():
            _s = _k.split("__agent")
            if len(_s) > 1:
                if not _s[0] in tmp_dic:
                    tmp_dic[_s[0]] = {}
                tmp_dic[_s[0]][int(_s[1])] = None
            else:
                tmp_dic[_s[0]] = {}
            pass

        for _k in list(tmp_dic.keys()):
            if _k in tmp_dic and tmp_dic[_k] is not {}:
                id_keys = list(tmp_dic[_k].keys())
                if len(id_keys) > 0:
                    # sort keys and "glom" results together
                    id_keys = sorted(id_keys)
                    if _k in ret_dict:
                        assert False, "error: cannot have global key that is also name of a per-agent key"
                    else:
                        ret_dict[_k] = {}
                    # for _input_region_k in column_dict[list(column_dict.keys())[0]].keys():
                    for _input_region_k in column_dict[_k + "__agent{}".format(0)].keys():
                        try:
                            _vec = th.stack(
                                [ret_dict[_k + "__agent{}".format(_id_key)][_input_region_k] for _id_key in id_keys])
                        except Exception as e:
                            pass
                        ret_dict[_k][_input_region_k] = _vec
                    for _id_key in id_keys:
                        del ret_dict[_k + "__agent{}".format(_id_key)]
    else:
        output_tformat = "bs*t*v"
    return ret_dict, output_tformat


def _agent_flatten(lst):
    pass


def _generate_scheme_shapes(transition_scheme, dict_of_schemes):
    """
    returns a dict of the same structure as schemes, but with each value being the (scalar) 1D length of the scheme element
    """
    scheme_shapes = {}
    for _k, scheme in dict_of_schemes.items():
        scheme_shapes[_k] = scheme.get_output_sizes(transition_scheme)
    return scheme_shapes


def _generate_input_shapes(input_columns, scheme_shapes):
    """
    generates 1D model input shape sizes given scheme_shapes and input_columns
    """
    input_shapes = {}
    for _input_column_k, _input_column_v in input_columns.items():
        input_shapes[_input_column_k] = {}
        for _input_column_region_k, _input_column_region_v in _input_column_v.items():
            input_shapes[_input_column_k][_input_column_region_k] = sum(
                [scheme_shapes[_input_column_k][_scheme_list_entry["name"]]
                 for _scheme_list_entry in _input_column_region_v.scheme_list
                 if _scheme_list_entry.get("switch", True)])

    return input_shapes


def _one_hot(ndarray_or_tensor, **kwargs):
    """
    Transforms each element of a pandas series into a one-hot encoding of itself
    One-hot dimensionality is specified by rng=(low, high) parameter
    """
    rng = kwargs.get("range", None)
    output_size_only = kwargs.get("output_size_only", False)

    if output_size_only:
        return (rng[1] - rng[0] + 1) * ndarray_or_tensor

    tensor = ndarray_or_tensor
    if not tensor.is_cuda:
        y_onehot = th.FloatTensor(*tensor.shape[:-1], (rng[1] - rng[0] + 1)).zero_()
    else:
        y_onehot = th.cuda.FloatTensor(*tensor.shape[:-1], (rng[1] - rng[0] + 1)).zero_()
    nan_mask = (tensor != tensor)
    tensor[nan_mask] = 0  # mask nans the simple way # DEBUG
    y_onehot.scatter_(len(tensor.shape) - 1, tensor.long(), 1)
    if len(nan_mask.shape) > 0:
        y_onehot[nan_mask.repeat(1, 1, y_onehot.shape[2])] = 0  # set nans to zero
    return y_onehot


def _one_hot_pairwise(tensor, **kwargs):
    rng = kwargs.get("range", None)
    output_size_only = kwargs.get("output_size_only", False)
    if output_size_only:
        return 2 * (rng[1] - rng[0] + 1) * tensor
    # TODO: need to handle delegation action (set all zero)
    action1, action2 = _joint_actions_2_action_pair(tensor, (rng[1] - rng[0] + 1))
    one_hot_action1 = _one_hot(action1, range=rng)
    one_hot_action2 = _one_hot(action2, range=rng)
    assert tensor.dim() == 3, "wrong tensor dim"
    return th.cat([one_hot_action1, one_hot_action2], dim=0)


def _mask(tensor, **kwargs):
    output_size_only = kwargs.get("output_size_only", False)
    if output_size_only:
        return tensor
    fill = kwargs.get("fill", None)
    assert fill is not None, "require fill attribute"
    ret = tensor.clone()
    ret.fill_(fill)
    return ret


# def _t_repeat(tensor, **kwargs):
#     """
#     converts a tensor of dim bs*v to format bs*t*v
#     returns tensor repeated t_dim times along t-axis
#     """
#     output_size_only = kwargs.get("output_size_only", False)
#     if output_size_only:
#         return tensor
#     tformat = kwargs.get("tformat")
#     t_dim = kwargs.get("t_dim")
#     assert tformat in ["bs*v", "bs*t*v"], "invalid input format!"
#     if tformat in ["bs*v"]:
#         tensor = tensor.clone().unsqueeze(1)
#     return tensor.repeat(1, t_dim, 1)

def _shift(ndarray_or_tensor, **kwargs):
    """
    Returns series with index shifted such that what used to be one time step behind now aligns with current time step
    Missing values are filled according to fill_missing
    """
    output_size_only = kwargs.get("output_size_only", False)
    tformat = kwargs.get("tformat")

    if output_size_only:
        return ndarray_or_tensor  # series[0] depicts the length of the series
    steps = kwargs.get("steps", None)
    fill = kwargs.get("fill", float("nan"))
    assert steps is not None, "Param nsteps not specified"
    tensor = ndarray_or_tensor.clone()
    if tensor.shape[_tdim(tformat)] <= abs(steps):  # t-dimension must be along axis 1!
        tensor[:, :, :] = fill
        return tensor
    if steps > 0:
        tensor[:, steps:, :] = tensor[:, 0:tensor.shape[1] - steps, :]
        tensor[:, :steps, :] = fill
    elif steps < 0:
        tensor[:, :steps, :] = tensor[:, -steps:, :]
        tensor[:, steps:, :] = fill
    elif steps == 0:
        return tensor
    return tensor


def _seq_mean(seq, length=100):
    """
    return mean of last <length> sequence elements. if sequence is shorter than <length> elements,
    just return average over everything that's there and return a warning
    """
    assert len(seq) > 0, "empty sequence! fix this."
    warning_msg = None if len(seq) >= length else "seq ({}) is shorter than length ({})".format(len(seq), length)
    ret = np.mean(seq[max(-length, -len(seq)):])
    return ret  # , warning_msg


def _underscore_to_cap(_str):
    """
    convenience function taking in an underscore-separated string and turns it into capitalized string
    e.g "policy_loss" -> "Policy loss:"
    """
    spl = _str.split("_")
    spl[0] = spl[0].capitalize()
    return " ".join(spl)


def _copy_remove_keys(dic, keys):
    """
    convenience function returning the copy a dict missing keys
    """
    new_dic = {_k: _v for _k, _v in dic.items() if _k not in keys}
    return new_dic


def _make_logging_str(dic):
    """
    convenience function turning a dic into a logging string
    """
    keys = sorted(dic.keys())
    logging_str = ", ".join(["{}={:g}".format(_k, dic[_k]) for _k in keys])
    return logging_str


TRANSFORMS = {"one_hot": _one_hot,
              "shift": _shift,
              "mask": _mask,
              "one_hot_pairwise": _one_hot_pairwise}


# "t_repeat": _t_repeat}

def _merge_dicts(a, b, path=None, overwrite=True):
    """
    like _join_dicts, but works for any nested levels
    copied from: https://stackoverflow.com/questions/7204805/dictionaries-of-dictionaries-merge
    """
    if path is None: path = []
    for key in b:
        if key in a:
            if isinstance(a[key], dict) and isinstance(b[key], dict):
                _merge_dicts(a[key], b[key], path + [str(key)])
            elif a[key] == b[key]:
                pass  # same leaf value
            else:
                if not overwrite:
                    raise Exception('Conflict at %s' % '.'.join(path + [str(key)]))
                else:
                    a[key] = b[key]
        else:
            a[key] = b[key]
    return a


def _unpack_random_seed(seeds, output_shape, gen_fn):
    """
    takes a random seed and generates and unpacks it into a tensor of random variables
    """
    # # generate epsilon of necessary
    # if is_seed: #self.args.pomace_use_epsilon_seed:

    assert len(output_shape) == 2, "output_shape must be of dim 2!"

    if seeds.is_cuda:  # inputs["pomace_epsilon_seeds"]
        _initial_rng_state_all = th.cuda.get_rng_state_all()
        # epsilon_variances.shape[_bsdim(tformat)],
        #                                            self.args.pomace_epsilon_size
        epsilons = th.cuda.FloatTensor(*output_shape)  # not sure if can do this directly on GPU using pytorch.dist...
        for _bs in range(output_shape[0]):  # (epsilon_variances.shape[0]):
            # inputs["pomace_epsilon_seeds"]
            th.cuda.manual_seed_all(int(seeds.data[_bs, 0]))
            # epsilons[_bs].normal_(mean=0.0, std=epsilon_variances.data[_bs, 0])
            epsilons[_bs] = gen_fn(out=epsilons[_bs],
                                   bs=_bs)
        th.cuda.set_rng_state_all(_initial_rng_state_all)
    else:
        _initial_rng_state = th.get_rng_state()
        epsilons = th.FloatTensor(*output_shape)
        for _bs in range(output_shape[0]):  # could use pytorch dist
            th.manual_seed(int(seeds.data[_bs, 0]))
            epsilons[_bs] = gen_fn(out=epsilons[_bs],
                                   bs=_bs)
        th.set_rng_state(_initial_rng_state)
    epsilons = Variable(epsilons, requires_grad=False)
    return epsilons

    # else:
    #     epsilons = inputs["epsilon"] * epsilon_variances
    #
    # else:
    # if inputs["pomace_epsilon_seeds"].is_cuda:
    #     epsilons = Variable(th.cuda.FloatTensor(epsilon_variances.shape[_bsdim(tformat)],
    #                                             self.args.pomace_epsilon_size).zero_(), requires_grad=False)
    # else:
    #     epsilons = Variable(th.FloatTensor(epsilon_variances.shape[_bsdim(tformat)],
    #                                        self.args.pomace_epsilon_size).zero_(), requires_grad=False)
    #     pass<|MERGE_RESOLUTION|>--- conflicted
+++ resolved
@@ -206,6 +206,7 @@
     assert len(aidx) == 1, "invalid tensor format string!"
     return aidx[0]
 
+
 def _check_nan(input):
     from torch import nn
     if isinstance(input, dict):
@@ -214,11 +215,7 @@
                 if th.sum(_v2.data != _v2.data) > 0.0:
                     assert False, "NaNs in {}:{}".format(_k1, _k2)
     elif issubclass(type(input), th.Tensor):
-<<<<<<< HEAD
         assert th.sum(input != input) == 0, "NaNs in tensor!"
-=======
-        assert th.sum(input!=input) == 0, "NaNs in tensor!"
->>>>>>> 9be54f28
     elif issubclass(type(input), nn.Module):
         for i, p in enumerate(input.parameters()):
             assert th.sum(p != p) == 0, "NaNs in parameter {}!".format(i)
