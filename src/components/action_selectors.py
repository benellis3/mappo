import numpy as np
import torch as th
from torch.autograd import Variable
from torch.distributions import Categorical
from torch.nn.functional import softmax
from .transforms import _to_batch, _from_batch, _adim, _vdim, _bsdim

REGISTRY = {}

class MultinomialActionSelector():

    def __init__(self, args):
        self.args = args
        self.output_type = "policies"
        pass

    def select_action(self, inputs, avail_actions, tformat, test_mode=False):
        assert tformat in ["a*bs*t*v"], "invalid format!"

        if isinstance(inputs["policies"], Variable):
            agent_policies = inputs["policies"].data.clone()
        else:
            agent_policies = inputs["policies"].clone()  # might not be necessary

        # NOTE: Usually, on-policy algorithms should perform action masking in the model itself!
        masked_policies = agent_policies * avail_actions / th.sum(agent_policies * avail_actions, dim=_vdim(tformat), keepdim=True)
        masked_policies_batch, params, tformat = _to_batch(masked_policies, tformat)

<<<<<<< HEAD
        mask = (masked_policies_batch!=masked_policies_batch)
        masked_policies_batch = masked_policies_batch.masked_fill_(mask, 0.0)
        _samples = Categorical(masked_policies_batch).sample().unsqueeze(1).float()
        _samples = _samples.masked_fill_(mask.long().sum(dim=1, keepdim=True) > 0,
                                         float("nan"))
=======
        mask = (masked_policies_batch != masked_policies_batch)
        masked_policies_batch.masked_fill_(mask, 0.0)
        _samples = Categorical(masked_policies_batch).sample().unsqueeze(1).float()
        _samples = _samples.masked_fill_(mask.long().sum(dim=1, keepdim=True) > 0, float("nan"))
>>>>>>> 32694351

        samples = _from_batch(_samples, params, tformat)
        return samples, masked_policies, tformat

REGISTRY["multinomial"] = MultinomialActionSelector

class EpsilonGreedyActionSelector():

    def __init__(self, args):
        self.args = args
        self.output_type = "qvalues"

    def _get_epsilons(self):
        assert False, "function _get_epsilon must be overwritten by user in runner!"
        pass

    def select_action(self, inputs, avail_actions, tformat, test_mode=False):
        assert tformat in ["a*bs*t*v"], "invalid format!"

        if isinstance(inputs["qvalues"], Variable):
            agent_qvalues = inputs["qvalues"].data.clone()
        else:
            agent_qvalues = inputs["qvalues"].clone() # might not be necessary

        # greedy action selection
        assert avail_actions.sum(dim=_vdim(tformat)).prod() > 0.0, \
            "at least one batch entry has no available action!"

        # mask actions that are excluded from selection
        agent_qvalues[avail_actions == 0.0] = -float("inf") # should never be selected!

        masked_qvalues_batch, params, tformat = _to_batch(agent_qvalues, tformat)
        _, _argmaxes = masked_qvalues_batch.max(dim=1, keepdim=True)
        #_argmaxes.unsqueeze_(1)

        if not test_mode: # normal epsilon-greedy action selection
            epsilons, epsilons_tformat = self._get_epsilons()
            random_numbers = epsilons.clone().uniform_()
            _avail_actions, params, tformat = _to_batch(avail_actions, tformat)
            random_actions = Categorical(_avail_actions).sample().unsqueeze(1)
            epsilon_pos = (random_numbers < epsilons).repeat(agent_qvalues.shape[_adim(tformat)], 1) # sampling uniformly from actions available
            epsilon_pos = epsilon_pos[:random_actions.shape[0], :]
            _argmaxes[epsilon_pos] = random_actions[epsilon_pos]
            eps_argmaxes = _from_batch(_argmaxes, params, tformat)
            return eps_argmaxes, agent_qvalues, tformat
        else: # don't use epsilon!
            # sanity check: there always has to be at least one action available.
            argmaxes = _from_batch(_argmaxes, params, tformat)
            return argmaxes, agent_qvalues, tformat

REGISTRY["epsilon_greedy"] = EpsilonGreedyActionSelector<|MERGE_RESOLUTION|>--- conflicted
+++ resolved
@@ -26,18 +26,10 @@
         masked_policies = agent_policies * avail_actions / th.sum(agent_policies * avail_actions, dim=_vdim(tformat), keepdim=True)
         masked_policies_batch, params, tformat = _to_batch(masked_policies, tformat)
 
-<<<<<<< HEAD
-        mask = (masked_policies_batch!=masked_policies_batch)
-        masked_policies_batch = masked_policies_batch.masked_fill_(mask, 0.0)
-        _samples = Categorical(masked_policies_batch).sample().unsqueeze(1).float()
-        _samples = _samples.masked_fill_(mask.long().sum(dim=1, keepdim=True) > 0,
-                                         float("nan"))
-=======
         mask = (masked_policies_batch != masked_policies_batch)
         masked_policies_batch.masked_fill_(mask, 0.0)
         _samples = Categorical(masked_policies_batch).sample().unsqueeze(1).float()
         _samples = _samples.masked_fill_(mask.long().sum(dim=1, keepdim=True) > 0, float("nan"))
->>>>>>> 32694351
 
         samples = _from_batch(_samples, params, tformat)
         return samples, masked_policies, tformat
