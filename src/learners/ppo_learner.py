import copy
<<<<<<< HEAD
from components.episode_buffer import EpisodeBatch
from modules.critics import critic_REGISTRY
=======
import numpy as np
>>>>>>> ab9f94bf
import torch as th
import torch.nn.functional as F
from collections import defaultdict
from torch.optim import RMSprop, Adam
from modules.critics import critic_REGISTRY
from components.episode_buffer import EpisodeBatch

class PPOLearner:
    def __init__(self, mac, scheme, logger, args):
        self.args = args
        self.n_agents = args.n_agents
        self.n_actions = args.n_actions
        self.logger = logger

        self.mac = mac
        self.agent_params = list(mac.parameters())
        self.ppo_policy_clip_params = args.ppo_policy_clip_param

        self.critic = critic_REGISTRY[self.args.critic](scheme, args)
        self.critic_params = list(self.critic.parameters())
        self.optimiser_actor = RMSprop(params=self.agent_params, lr=args.lr_actor,
                                       alpha=args.optim_alpha, eps=args.optim_eps)
        self.optimiser_critic = RMSprop(params=self.critic_params, lr=args.lr_critic,
                                       alpha=args.optim_alpha, eps=args.optim_eps)

        self.central_v = getattr(self.args, "is_central_value", False)
        self.actor_critic_mode = getattr(self.args, "actor_critic_mode", False)

        self.log_stats_t = -self.args.learner_log_interval - 1

        self.mini_epochs_actor = getattr(self.args, "mini_epochs_actor", 4)
        self.mini_epochs_critic = getattr(self.args, "mini_epochs_critic", 4)


    def train(self, batch: EpisodeBatch, t_env: int, episode_num: int):
        critic_train_stats = defaultdict(lambda: [])

<<<<<<< HEAD
=======
    def make_transitions(self, batch, mask, action_logits, old_values, terminated):
        bs = batch.batch_size
        ts = batch["obs"].shape[1]
>>>>>>> ab9f94bf
        actions = batch["actions"][:, :-1]
        rewards = batch["reward"][:, :-1]
        rewards = rewards.repeat(1, 1, self.n_agents)

<<<<<<< HEAD
        # right shift terminated flag, to be aligned with openai/baseline setups
        terminated = batch["terminated"].float()
        terminated[:, 1:] = terminated[:, :-1].clone()
        mask = mask * (1 - terminated)
        mask = mask.repeat(1, 1, self.n_agents)

        obs_mask = mask[:, :-1].clone()
        obs_mask = obs_mask.flatten()
        obs_index = th.nonzero(obs_mask).squeeze()
        obs = obs.reshape((-1, obs.shape[-1]))[obs_index]

        if getattr(self.args, "is_observation_normalized", False):
            self.mac.update_rms(obs)
            if self.is_separate_actor_critic:
                self.critic.update_rms(obs)

        old_values = th.zeros((batch.batch_size, rewards.shape[1]+1, self.n_agents))
        action_probs = th.zeros((batch.batch_size, rewards.shape[1] + 1, self.n_agents, self.n_actions))

        action_probs = action_probs[:, :-1]
        old_log_pac = th.log(th.gather(action_probs, dim=3, index=actions).squeeze(3))

        for t in range(rewards.shape[1] + 1):
            action_probs[:, t] = self.mac.forward(batch, t = t, test_mode=False)
            old_values[:, t] = self.critic(batch, t).squeeze()
        old_values, action_probs = old_values.detach(), action_probs.detach()
=======
        old_values[mask == 0.0] = 0.0
        pi_neglogp = -th.log_softmax(action_logits[:, :-1], dim=-1)
        actions_neglogp = th.gather(pi_neglogp, dim=3, index=actions).squeeze(3)

        # Generalized advantage estimation
        returns, advs = self._compute_returns_advs(old_values, rewards, terminated, 
                                                   self.args.gamma, self.args.tau)

        # TD error
        # returns = rewards + self.args.gamma * old_values[:, 1:]
        # advs = returns - old_values[:, :-1]

        old_values = old_values[:, :-1]
        
        mask_flat = mask[:, :-1]
        mask_flat = mask_flat.flatten()
        index = th.nonzero(mask_flat).squeeze()
        actions = actions.flatten()[index]
        actions_neglogp = actions_neglogp.flatten()[index]
        returns = returns.flatten()[index]
        values = old_values.flatten()[index]
        advantages = advs.flatten()[index]
        rewards = rewards.flatten()[index]

        transitions = {}
        transitions.update({"num": int(th.sum(mask_flat))})
        transitions.update({"actions": actions})
        transitions.update({"actions_neglogp": actions_neglogp})
        transitions.update({"returns": returns})
        transitions.update({"values": values})
        transitions.update({"advantages": advantages})
        transitions.update({"rewards": rewards})

        return transitions

    def flatten_obs_states(self, batch, mask):
        shape = batch["obs"].shape
        bs, ts = shape[0], shape[1]
        obs = batch["obs"][:, :-1]
        states = batch["state"][:, :-1]
        actions_onehot = batch["actions_onehot"][:, :-1]
        last_actions_onehot = th.zeros_like(actions_onehot)
        # right shift actions
        last_actions_onehot[:, 1:] = actions_onehot[:, :-1]

        inputs_cv = []
        inputs_cv.append(states)
        inputs_cv.append(obs.view(bs, ts-1, -1))
        inputs_cv.append(last_actions_onehot.view(bs, ts-1, -1))
        inputs_cv = th.cat(inputs_cv, dim=2) # dim: 0 for bs, 1 for ts, 2 for feature
        inputs_cv = inputs_cv.reshape((-1, inputs_cv.shape[-1]))

        cv_mask = copy.deepcopy(mask[:, :-1, 0])
        cv_mask_index = th.nonzero(cv_mask.flatten()).squeeze()
        inputs_cv = inputs_cv[cv_mask_index]

        states_exp = states.unsqueeze(dim=2).expand(-1, -1, self.n_agents, -1)
        obs_mask = copy.deepcopy(mask[:, :-1])
        obs_index = th.nonzero(obs_mask.flatten()).squeeze()
        obs = obs.reshape((-1, obs.shape[-1]))[obs_index]
        states_exp = states_exp.reshape((-1, states_exp.shape[-1]))[obs_index]

        return obs, states_exp, inputs_cv

    def train(self, batch: EpisodeBatch, t_env: int, episode_num: int):
        critic_train_stats = defaultdict(lambda: [])

        bs = batch.batch_size
        ts = batch["obs"].shape[1]

        mask = batch["filled"].float()
        # right shift terminated flag, to be aligned with openai/baseline setups
        terminated = batch["terminated"].float()
        terminated[:, 1:] = terminated[:, :-1].clone()
        mask = mask * (1 - terminated)
        mask = mask.repeat(1, 1, self.n_agents)

        action_logits = th.zeros((bs, ts, self.n_agents, self.n_actions)).cuda()
        if getattr(self.args, "is_observation_normalized", False):
            obs, states, inputs_cv = self.flatten_obs_states(batch, mask)
            self.mac.update_rms(obs)
            if self.central_v:
                self.critic.update_rms(inputs_cv)
            else:
                self.critic.update_rms(obs)

        self.mac.init_hidden(bs)
        for t in range(ts):
            action_logits[:, t] = self.mac.forward(batch, t = t, test_mode=False)
        old_values = self.critic(batch).squeeze()

        transitions     = self.make_transitions(batch, mask, action_logits, old_values, terminated)
        num             = transitions["num"]
        actions_neglogp = transitions["actions_neglogp"].detach()
        returns         = transitions["returns"].detach()
        rewards         = transitions["rewards"].detach()
        values          = transitions["values"].detach()
        advantages      = transitions["advantages"].detach()
>>>>>>> ab9f94bf

        returns, advantages = self._compute_returns_advs(old_values, rewards, terminated, 
                                                            self.args.gamma, self.args.tau)
        if getattr(self.args, "is_advantage_normalized", False):
            advantages = (advantages - advantages.mean()) / (advantages.std() + 1e-6)

        ## feeding and training
        approxkl_lst = [] 
        entropy_lst = [] 
        critic_loss_lst = []
        actor_loss_lst = []
        loss_lst = []

<<<<<<< HEAD
        target_kl = 0.2

        for _ in range(0, self.mini_epochs_actor):
            for t in range(rewards.shape[1] + 1):
                pac[:, t] = self.mac.forward(batch, t = t, test_mode=False)
            log_pac = th.log(th.gather(pac, dim=1, index=actions.unsqueeze(-1)).squeeze(-1))

            with th.no_grad():
                approxkl = 0.5 * ((log_pac - old_log_pac)**2).mean()
                if approxkl > 1.5 * target_kl:
                    break

            entropy = -1.0 * (log_pac * th.exp(log_pac)).sum(dim=-1).mean()
            entropy_lst.append(entropy)
=======
        for _ in range(0, self.args.mini_epochs_num):
            rnd_idx = np.random.permutation(num)
            rnd_step = len(rnd_idx) // self.mini_batches_num
            for j in range(0, self.mini_batches_num):
                curr_idx = rnd_idx[j*rnd_step : j*rnd_step+rnd_step]

                mb_adv          = advantages[curr_idx]
                mb_ret          = returns[curr_idx]
                mb_old_neglogp  = actions_neglogp[curr_idx]

                tmp_action_logits = th.zeros((bs, ts, self.n_agents, self.n_actions)).cuda()

                self.mac.init_hidden(bs)
                for t in range(ts):
                    tmp_action_logits[:, t] = self.mac.forward(batch, t = t, test_mode=False)
                tmp_old_values = self.critic(batch).squeeze()

                transitions = self.make_transitions(batch, mask, tmp_action_logits, tmp_old_values, terminated)
                mb_neglogp = transitions["actions_neglogp"][curr_idx]
                mb_values = transitions["values"][curr_idx]
                mb_old_values = values[curr_idx]

                with th.no_grad():
                    approxkl = 0.5 * ((mb_old_neglogp - mb_neglogp)**2).mean()
                    approxkl_lst.append(approxkl)

                entropy = -1.0 * (th.softmax(tmp_action_logits, dim=-1) * th.log_softmax(tmp_action_logits, dim=-1)).sum(dim=-1).mean()
                entropy_lst.append(entropy)

                if self.actor_critic_mode:
                    # actor critic loss
                    pg_loss = th.mean(mb_adv * mb_neglogp)
                else: 
                    # ppo loss
                    prob_ratio = th.clamp(th.exp(mb_old_neglogp - mb_neglogp), 0.0, 16.0)
                    pg_loss_unclipped = - mb_adv * prob_ratio
                    pg_loss_clipped = - mb_adv * th.clamp(prob_ratio,
                                                        1 - self.args.ppo_policy_clip_param,
                                                        1 + self.args.ppo_policy_clip_param)
                    pg_loss = th.mean(th.max(pg_loss_unclipped, pg_loss_clipped))
>>>>>>> ab9f94bf

            prob_ratio = th.clamp(th.exp(log_pac - old_log_pac), 0.0, 16.0)

<<<<<<< HEAD
            pg_loss_unclipped = - advantages * prob_ratio
            pg_loss_clipped = - advantages * th.clamp(prob_ratio,
                                                1 - self.args.ppo_policy_clip_param,
                                                1 + self.args.ppo_policy_clip_param)
=======
                mb_values_clipped = mb_old_values + th.clamp(mb_values - mb_old_values, -0.2, 0.2)
                critic_loss_clipped = (mb_values_clipped - mb_ret)**2
                critic_loss = (mb_values - mb_ret)**2 
                critic_loss = th.mean( th.max(critic_loss_clipped, critic_loss) ) 
                critic_loss_lst.append(critic_loss)
>>>>>>> ab9f94bf

            pg_loss = th.mean(th.max(pg_loss_unclipped, pg_loss_clipped))

<<<<<<< HEAD
            # Construct overall loss
            actor_loss = pg_loss - self.args.entropy_loss_coeff * entropy
            actor_loss_lst.append(actor_loss)

            self.optimiser_actor.zero_grad()
            actor_loss.backward()
            self.optimiser_actor.step()

        for _ in range(0, self.mini_epochs_critic):
            for t in range(rewards.shape[1] + 1):
                new_values[:, t] = self.critic(batch, t).squeeze()
            critic_loss = 0.5 * th.mean((new_values - returns)**2)
            self.optimiser_critic.zero_grad()
            critic_loss.backward()
            self.optimiser_critic.step()
=======
                self.optimiser_actor.zero_grad()
                actor_loss.backward()
                self.optimiser_actor.step()

                self.optimiser_critic.zero_grad()
                critic_loss.backward()
                self.optimiser_critic.step()
>>>>>>> ab9f94bf

        # log stuff
        critic_train_stats["values"].append((th.mean(values)).item())
        critic_train_stats["rewards"].append(th.mean(rewards).item())
        critic_train_stats["returns"].append((th.mean(returns)).item())
        critic_train_stats["approx_KL"].append(th.mean(th.tensor(approxkl_lst)).item())
        critic_train_stats["entropy"].append(th.mean(th.tensor(entropy_lst)).item())
        critic_train_stats["critic_loss"].append(th.mean(th.tensor(critic_loss_lst)).item())
        critic_train_stats["actor_loss"].append(th.mean(th.tensor(actor_loss_lst)).item())
        critic_train_stats["loss"].append(th.mean(th.tensor(loss_lst)).item())

        if t_env - self.log_stats_t >= self.args.learner_log_interval:
            for k,v in critic_train_stats.items():
                self.logger.log_stat(k, np.mean(np.array(v)), t_env)
            self.log_stats_t = t_env

    def _compute_returns_advs(self, _values, _rewards, _terminated, gamma, tau):
        # _values
        returns = th.zeros_like(_values)
        advs = th.zeros_like(_values)
        lastgaelam = th.zeros_like(_values[:, 0])

        for t in reversed(range(_rewards.size(1))):
            nextnonterminal = 1.0 - _terminated[:, t+1]
            nextvalues = _values[:, t+1]

            nextnonterminal = nextnonterminal.expand_as(nextvalues).float()
            reward_t = _rewards[:, t].expand_as(nextvalues)

            delta = reward_t + gamma * nextvalues * nextnonterminal  - _values[:, t]
            advs[:, t] = lastgaelam = delta + gamma * tau * nextnonterminal * lastgaelam

        returns = advs + _values

        return returns[:, :-1], advs[:, :-1]

    def cuda(self):
        self.mac.cuda()
        if hasattr(self, "critic"):
            self.critic.cuda()

    def save_models(self, path):
        self.mac.save_models(path)
        th.save(self.mac.critic.state_dict(), "{}/critic.th".format(path))
        th.save(self.optimiser_actor.state_dict(), "{}/opt_actor.th".format(path))
        th.save(self.optimiser_critic.state_dict(), "{}/opt_critic.th".format(path))

    def load_models(self, path):
        self.mac.load_models(path)
        self.mac.critic.load_state_dict(th.load("{}/critic.th".format(path), map_location=lambda storage, loc: storage))
        # Not quite right but I don't want to save target networks
        if hasattr(self, "target_critic"):
            self.target_critic.load_state_dict(self.critic.state_dict())
        self.optimiser_actor.load_state_dict("{}/opt_actor.th".format(path))
        self.optimiser_critic.load_state_dict("{}/opt_critic.th".format(path))<|MERGE_RESOLUTION|>--- conflicted
+++ resolved
@@ -1,10 +1,7 @@
 import copy
-<<<<<<< HEAD
 from components.episode_buffer import EpisodeBatch
 from modules.critics import critic_REGISTRY
-=======
 import numpy as np
->>>>>>> ab9f94bf
 import torch as th
 import torch.nn.functional as F
 from collections import defaultdict
@@ -42,17 +39,10 @@
     def train(self, batch: EpisodeBatch, t_env: int, episode_num: int):
         critic_train_stats = defaultdict(lambda: [])
 
-<<<<<<< HEAD
-=======
-    def make_transitions(self, batch, mask, action_logits, old_values, terminated):
-        bs = batch.batch_size
-        ts = batch["obs"].shape[1]
->>>>>>> ab9f94bf
         actions = batch["actions"][:, :-1]
         rewards = batch["reward"][:, :-1]
         rewards = rewards.repeat(1, 1, self.n_agents)
 
-<<<<<<< HEAD
         # right shift terminated flag, to be aligned with openai/baseline setups
         terminated = batch["terminated"].float()
         terminated[:, 1:] = terminated[:, :-1].clone()
@@ -79,106 +69,6 @@
             action_probs[:, t] = self.mac.forward(batch, t = t, test_mode=False)
             old_values[:, t] = self.critic(batch, t).squeeze()
         old_values, action_probs = old_values.detach(), action_probs.detach()
-=======
-        old_values[mask == 0.0] = 0.0
-        pi_neglogp = -th.log_softmax(action_logits[:, :-1], dim=-1)
-        actions_neglogp = th.gather(pi_neglogp, dim=3, index=actions).squeeze(3)
-
-        # Generalized advantage estimation
-        returns, advs = self._compute_returns_advs(old_values, rewards, terminated, 
-                                                   self.args.gamma, self.args.tau)
-
-        # TD error
-        # returns = rewards + self.args.gamma * old_values[:, 1:]
-        # advs = returns - old_values[:, :-1]
-
-        old_values = old_values[:, :-1]
-        
-        mask_flat = mask[:, :-1]
-        mask_flat = mask_flat.flatten()
-        index = th.nonzero(mask_flat).squeeze()
-        actions = actions.flatten()[index]
-        actions_neglogp = actions_neglogp.flatten()[index]
-        returns = returns.flatten()[index]
-        values = old_values.flatten()[index]
-        advantages = advs.flatten()[index]
-        rewards = rewards.flatten()[index]
-
-        transitions = {}
-        transitions.update({"num": int(th.sum(mask_flat))})
-        transitions.update({"actions": actions})
-        transitions.update({"actions_neglogp": actions_neglogp})
-        transitions.update({"returns": returns})
-        transitions.update({"values": values})
-        transitions.update({"advantages": advantages})
-        transitions.update({"rewards": rewards})
-
-        return transitions
-
-    def flatten_obs_states(self, batch, mask):
-        shape = batch["obs"].shape
-        bs, ts = shape[0], shape[1]
-        obs = batch["obs"][:, :-1]
-        states = batch["state"][:, :-1]
-        actions_onehot = batch["actions_onehot"][:, :-1]
-        last_actions_onehot = th.zeros_like(actions_onehot)
-        # right shift actions
-        last_actions_onehot[:, 1:] = actions_onehot[:, :-1]
-
-        inputs_cv = []
-        inputs_cv.append(states)
-        inputs_cv.append(obs.view(bs, ts-1, -1))
-        inputs_cv.append(last_actions_onehot.view(bs, ts-1, -1))
-        inputs_cv = th.cat(inputs_cv, dim=2) # dim: 0 for bs, 1 for ts, 2 for feature
-        inputs_cv = inputs_cv.reshape((-1, inputs_cv.shape[-1]))
-
-        cv_mask = copy.deepcopy(mask[:, :-1, 0])
-        cv_mask_index = th.nonzero(cv_mask.flatten()).squeeze()
-        inputs_cv = inputs_cv[cv_mask_index]
-
-        states_exp = states.unsqueeze(dim=2).expand(-1, -1, self.n_agents, -1)
-        obs_mask = copy.deepcopy(mask[:, :-1])
-        obs_index = th.nonzero(obs_mask.flatten()).squeeze()
-        obs = obs.reshape((-1, obs.shape[-1]))[obs_index]
-        states_exp = states_exp.reshape((-1, states_exp.shape[-1]))[obs_index]
-
-        return obs, states_exp, inputs_cv
-
-    def train(self, batch: EpisodeBatch, t_env: int, episode_num: int):
-        critic_train_stats = defaultdict(lambda: [])
-
-        bs = batch.batch_size
-        ts = batch["obs"].shape[1]
-
-        mask = batch["filled"].float()
-        # right shift terminated flag, to be aligned with openai/baseline setups
-        terminated = batch["terminated"].float()
-        terminated[:, 1:] = terminated[:, :-1].clone()
-        mask = mask * (1 - terminated)
-        mask = mask.repeat(1, 1, self.n_agents)
-
-        action_logits = th.zeros((bs, ts, self.n_agents, self.n_actions)).cuda()
-        if getattr(self.args, "is_observation_normalized", False):
-            obs, states, inputs_cv = self.flatten_obs_states(batch, mask)
-            self.mac.update_rms(obs)
-            if self.central_v:
-                self.critic.update_rms(inputs_cv)
-            else:
-                self.critic.update_rms(obs)
-
-        self.mac.init_hidden(bs)
-        for t in range(ts):
-            action_logits[:, t] = self.mac.forward(batch, t = t, test_mode=False)
-        old_values = self.critic(batch).squeeze()
-
-        transitions     = self.make_transitions(batch, mask, action_logits, old_values, terminated)
-        num             = transitions["num"]
-        actions_neglogp = transitions["actions_neglogp"].detach()
-        returns         = transitions["returns"].detach()
-        rewards         = transitions["rewards"].detach()
-        values          = transitions["values"].detach()
-        advantages      = transitions["advantages"].detach()
->>>>>>> ab9f94bf
 
         returns, advantages = self._compute_returns_advs(old_values, rewards, terminated, 
                                                             self.args.gamma, self.args.tau)
@@ -192,7 +82,6 @@
         actor_loss_lst = []
         loss_lst = []
 
-<<<<<<< HEAD
         target_kl = 0.2
 
         for _ in range(0, self.mini_epochs_actor):
@@ -207,67 +96,16 @@
 
             entropy = -1.0 * (log_pac * th.exp(log_pac)).sum(dim=-1).mean()
             entropy_lst.append(entropy)
-=======
-        for _ in range(0, self.args.mini_epochs_num):
-            rnd_idx = np.random.permutation(num)
-            rnd_step = len(rnd_idx) // self.mini_batches_num
-            for j in range(0, self.mini_batches_num):
-                curr_idx = rnd_idx[j*rnd_step : j*rnd_step+rnd_step]
-
-                mb_adv          = advantages[curr_idx]
-                mb_ret          = returns[curr_idx]
-                mb_old_neglogp  = actions_neglogp[curr_idx]
-
-                tmp_action_logits = th.zeros((bs, ts, self.n_agents, self.n_actions)).cuda()
-
-                self.mac.init_hidden(bs)
-                for t in range(ts):
-                    tmp_action_logits[:, t] = self.mac.forward(batch, t = t, test_mode=False)
-                tmp_old_values = self.critic(batch).squeeze()
-
-                transitions = self.make_transitions(batch, mask, tmp_action_logits, tmp_old_values, terminated)
-                mb_neglogp = transitions["actions_neglogp"][curr_idx]
-                mb_values = transitions["values"][curr_idx]
-                mb_old_values = values[curr_idx]
-
-                with th.no_grad():
-                    approxkl = 0.5 * ((mb_old_neglogp - mb_neglogp)**2).mean()
-                    approxkl_lst.append(approxkl)
-
-                entropy = -1.0 * (th.softmax(tmp_action_logits, dim=-1) * th.log_softmax(tmp_action_logits, dim=-1)).sum(dim=-1).mean()
-                entropy_lst.append(entropy)
-
-                if self.actor_critic_mode:
-                    # actor critic loss
-                    pg_loss = th.mean(mb_adv * mb_neglogp)
-                else: 
-                    # ppo loss
-                    prob_ratio = th.clamp(th.exp(mb_old_neglogp - mb_neglogp), 0.0, 16.0)
-                    pg_loss_unclipped = - mb_adv * prob_ratio
-                    pg_loss_clipped = - mb_adv * th.clamp(prob_ratio,
-                                                        1 - self.args.ppo_policy_clip_param,
-                                                        1 + self.args.ppo_policy_clip_param)
-                    pg_loss = th.mean(th.max(pg_loss_unclipped, pg_loss_clipped))
->>>>>>> ab9f94bf
 
             prob_ratio = th.clamp(th.exp(log_pac - old_log_pac), 0.0, 16.0)
 
-<<<<<<< HEAD
             pg_loss_unclipped = - advantages * prob_ratio
             pg_loss_clipped = - advantages * th.clamp(prob_ratio,
                                                 1 - self.args.ppo_policy_clip_param,
                                                 1 + self.args.ppo_policy_clip_param)
-=======
-                mb_values_clipped = mb_old_values + th.clamp(mb_values - mb_old_values, -0.2, 0.2)
-                critic_loss_clipped = (mb_values_clipped - mb_ret)**2
-                critic_loss = (mb_values - mb_ret)**2 
-                critic_loss = th.mean( th.max(critic_loss_clipped, critic_loss) ) 
-                critic_loss_lst.append(critic_loss)
->>>>>>> ab9f94bf
 
             pg_loss = th.mean(th.max(pg_loss_unclipped, pg_loss_clipped))
 
-<<<<<<< HEAD
             # Construct overall loss
             actor_loss = pg_loss - self.args.entropy_loss_coeff * entropy
             actor_loss_lst.append(actor_loss)
@@ -283,15 +121,6 @@
             self.optimiser_critic.zero_grad()
             critic_loss.backward()
             self.optimiser_critic.step()
-=======
-                self.optimiser_actor.zero_grad()
-                actor_loss.backward()
-                self.optimiser_actor.step()
-
-                self.optimiser_critic.zero_grad()
-                critic_loss.backward()
-                self.optimiser_critic.step()
->>>>>>> ab9f94bf
 
         # log stuff
         critic_train_stats["values"].append((th.mean(values)).item())
