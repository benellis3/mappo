--- conflicted
+++ resolved
@@ -68,30 +68,6 @@
                 else:
                     self.critic.update_rms(obs)
 
-<<<<<<< HEAD
-        old_values = th.zeros((bs, ts + 1, self.n_agents)).cuda()
-        action_logits = th.zeros((bs, ts + 1, self.n_agents, self.n_actions)).cuda()
-
-        if self.args.agent == 'rnn':
-            self.mac.init_hidden(bs)
-            h_shape = self.mac.hidden_states.shape
-            hidden_states = []
-
-        for t in range(rewards.shape[1] + 1):
-            if self.args.agent == 'rnn':
-                # save hidden states
-                hidden_states.append(self.mac.hidden_states.reshape(h_shape))
-
-            action_logits[:, t] = self.mac.forward(batch, t = t, test_mode=True)
-
-            if self.is_separate_actor_critic:
-                old_values[:, t] = self.critic(batch, t).squeeze()
-            else:
-                old_values[:, t] = self.mac.other_outs["values"].view(batch.batch_size, self.n_agents)
-
-        hidden_states = th.transpose(th.stack(hidden_states), 0, 1)
-=======
->>>>>>> 8c84c423
         old_values[mask == 0.0] = 0.0
         pi_neglogp = -th.log_softmax(action_logits[:, :-1], dim=-1)
         actions_neglogp = th.gather(pi_neglogp, dim=3, index=actions).squeeze(3)
