--- conflicted
+++ resolved
@@ -26,16 +26,9 @@
 learner: "ppo_learner"
 critic: "rnn"
 
-<<<<<<< HEAD
 mini_epochs_actor: 4
 mini_epochs_critic: 2
 entropy_loss_coeff: 0.000
-=======
-mini_epochs_num: 2
-mini_batches_num: 8
-entropy_loss_coeff: 0.1
-critic_loss_coeff: 1.0
->>>>>>> ab9f94bf
 
 ppo_policy_clip_param: 0.2
 
