batch_size: 64
coma_critic_use_sampling: True
coma_critic_sample_size: 1620
coma_epsilon_decay_mode: linear
coma_epsilon_finish: 0.01
coma_epsilon_start: 0.5
coma_epsilon_time_length: 1000000
defaults: default coma matrix_game
env_args:
<<<<<<< HEAD
  p_common: 0.9
  p_observation: 0.5
=======
  episode_limit: 1
  n_agents: 2
  p_common: 0
  p_observation: 0.5
  state_size: 2
  obs_size: 2
>>>>>>> 0629f3b6
<|MERGE_RESOLUTION|>--- conflicted
+++ resolved
@@ -7,14 +7,5 @@
 coma_epsilon_time_length: 1000000
 defaults: default coma matrix_game
 env_args:
-<<<<<<< HEAD
   p_common: 0.9
   p_observation: 0.5
-=======
-  episode_limit: 1
-  n_agents: 2
-  p_common: 0
-  p_observation: 0.5
-  state_size: 2
-  obs_size: 2
->>>>>>> 0629f3b6
