from itertools import combinations
import numpy as np
from torch.autograd import Variable
import torch as th
import torch.nn as nn
import torch.nn.functional as F

from components.transforms import _check_inputs_validity, _to_batch, _from_batch, _adim, _bsdim, _tdim, _vdim, _check_nan
from models.basic import RNN as RecurrentAgent, DQN as NonRecurrentAgent
from utils.mackrel import _n_agent_pairings, _agent_ids_2_pairing_id, _ordered_agent_pairings, _action_pair_2_joint_actions

class FLOUNDERLVFunction(nn.Module):
    # modelled after https://github.com/oxwhirl/hardercomns/blob/master/code/model/StarCraftMicro.lua 5e00920

    def __init__(self, input_shapes, n_agents, n_actions, output_shapes={}, layer_args={}, args=None):

        super(FLOUNDERLVFunction, self).__init__()

        self.args = args
        self.n_agents = n_agents
        self.n_actions = n_actions

        # Set up input regions automatically if required (if sensible)
        self.input_shapes = {}
        assert set(input_shapes.keys()) == {"main"}, \
            "set of input_shapes does not coincide with model structure!"
        self.input_shapes.update(input_shapes)

        # Set up output_shapes automatically if required
        self.output_shapes = {}
        self.output_shapes["vvalue"] = 1 # qvals
        self.output_shapes.update(output_shapes)

        # Set up layer_args automatically if required
        self.layer_args = {}
        self.layer_args["fc1"] = {"in":self.input_shapes["main"], "out":64}
        self.layer_args["fc2"] = {"in":self.layer_args["fc1"]["out"], "out":self.output_shapes["vvalue"]}
        self.layer_args.update(layer_args)

        # Set up network layers
        self.fc1 = nn.Linear(self.layer_args["fc1"]["in"], self.layer_args["fc1"]["out"])
        self.fc2 = nn.Linear(self.layer_args["fc2"]["in"], self.layer_args["fc2"]["out"])

        # DEBUG
        # self.fc2.weight.data.zero_()
        # self.fc2.bias.data.zero_()

    def init_hidden(self):
        """
        There's no hidden state required for this model.
        """
        pass

    def forward(self, inputs, tformat):
        # _check_inputs_validity(inputs, self.input_shapes, tformat, allow_nonseq=True)

        main, params, m_tformat = _to_batch(inputs.get("main"), tformat)
        x = F.relu(self.fc1(main))
        vvalue = self.fc2(x)
        return _from_batch(vvalue, params, m_tformat), m_tformat

# class FLOUNDERLQFunctionLevel1(nn.Module):
#     # modelled after https://github.com/oxwhirl/hardercomns/blob/master/code/model/StarCraftMicro.lua 5e00920
#
#     def __init__(self, input_shapes, n_agents, n_actions, output_shapes={}, layer_args={}, args=None):
#
#         super(FLOUNDERLQFunctionLevel1, self).__init__()
#
#         self.args = args
#         self.n_agents = n_agents
#         self.n_actions = n_actions
#
#         # Set up input regions automatically if required (if sensible)
#         self.input_shapes = {}
#         assert set(input_shapes.keys()) == {"main"}, \
#             "set of input_shapes does not coincide with model structure!"
#         self.input_shapes.update(input_shapes)
#
#         # Set up output_shapes automatically if required
#         self.output_shapes = {}
#         self.output_shapes["qvalues"] = self.n_actions # qvals
#         self.output_shapes.update(output_shapes)
#
#         # Set up layer_args automatically if required
#         self.layer_args = {}
#         self.layer_args["fc1"] = {"in":self.input_shapes["main"], "out":64}
#         self.layer_args["fc2"] = {"in":self.layer_args["fc1"]["out"], "out":self.output_shapes["qvalues"]}
#         self.layer_args.update(layer_args)
#
#         # Set up network layers
#         self.fc1 = nn.Linear(self.layer_args["fc1"]["in"], self.layer_args["fc1"]["out"])
#         self.fc2 = nn.Linear(self.layer_args["fc2"]["in"], self.layer_args["fc2"]["out"])
#
#         # DEBUG
#         # self.fc2.weight.data.zero_()
#         # self.fc2.bias.data.zero_()
#
#     def init_hidden(self):
#         """
#         There's no hidden state required for this model.
#         """
#         pass
#
#
#     def forward(self, inputs, tformat):
#         # _check_inputs_validity(inputs, self.input_shapes, tformat, allow_nonseq=True)
#
#         main, params, m_tformat = _to_batch(inputs.get("main"), tformat)
#         actions, params, a_tformat = _to_batch(inputs.get("actions"), tformat)
#         mask = (actions != actions)
#         actions[mask] = 0
#         x = F.relu(self.fc1(main))
#         qvalues = self.fc2(x)
#         qvalue = qvalues.gather(1, actions.long())
#         qvalue[mask] = np.nan
#         vvalue, _ = th.max(qvalues, dim=1)
#         return _from_batch(qvalues, params, m_tformat),\
#                _from_batch(qvalue, params, m_tformat),\
#                _from_batch(vvalue, params, m_tformat)

#
# class FLOUNDERLAdvantage(nn.Module):
#     # modelled after https://github.com/oxwhirl/hardercomns/blob/master/code/model/StarCraftMicro.lua 5e00920
#
#     def __init__(self, n_actions, input_shapes, output_shapes={}, layer_args={}, args=None):
#         """
#         This model contains no network layers
#         """
#         super(FLOUNDERLAdvantage, self).__init__()
#         self.args = args
#         self.n_actions = n_actions
#
#         # Set up input regions automatically if required (if sensible)
#         self.input_shapes = {}
#         assert set(input_shapes.keys()) == {"qvalues", "agent_action", "agent_policy", "avail_actions"},\
#             "set of input_shapes does not coincide with model structure!"
#         self.input_shapes.update(input_shapes)
#
#         pass
#
#     def init_hidden(self):
#         """
#         There's no hidden state required for this model.
#         """
#         pass
#
#
#     def forward(self, inputs, tformat, baseline = True): # DEBUG!!
#         # _check_inputs_validity(inputs, self.input_shapes, tformat)
#
#         qvalues, params_qv, tformat_qv = _to_batch(inputs.get("qvalues").clone(), tformat)
#         agent_action, params_aa, tformat_aa = _to_batch(inputs.get("agent_action"), tformat)
#         agent_policy, params_ap, tformat_ap = _to_batch(inputs.get("agent_policy"), tformat)
#
#         if baseline:
#         # Fuse to FLOUNDERL advantage
#             a = agent_policy.unsqueeze(1)
#             b = qvalues.unsqueeze(2)
#             baseline = th.bmm(
#                 agent_policy.unsqueeze(1),
#                 qvalues.unsqueeze(2)).squeeze(2)
#         else:
#             baseline = 0
#
#         _aa = agent_action.clone()
#         _aa = _aa.masked_fill(_aa!=_aa, 0.0)
#         Q = th.gather(qvalues, 1, _aa.long())
#         Q = Q.masked_fill(agent_action!=agent_action, float("nan"))
#
#         A = Q - baseline
#
#         return _from_batch(A, params_qv, tformat_qv), _from_batch(Q, params_qv, tformat_qv), tformat


class FLOUNDERLCritic(nn.Module):

    """
    Concats FLOUNDERLQFunction and FLOUNDERLAdvantage together to an advantage and qvalue function
    """

    def __init__(self, input_shapes, n_actions, n_agents, output_shapes={}, layer_args={}, args=None):
        """
        This model contains no network layers but only sub-models
        """

        super(FLOUNDERLCritic, self).__init__()
        self.args = args
        self.n_agents = n_agents
        self.n_actions = n_actions

        # Set up input regions automatically if required (if sensible)
        self.input_shapes = {}
        self.input_shapes["avail_actions"] = self.n_actions
        self.input_shapes.update(input_shapes)

        # Set up output_shapes automatically if required
        self.output_shapes = {}
        self.output_shapes["advantage"] = 1
        self.output_shapes["vvalue"] = 1
        self.output_shapes.update(output_shapes)

        # Set up layer_args automatically if required
        self.layer_args = {}
        self.layer_args["vfunction"] = {}
        self.layer_args.update(layer_args)

        self.FLOUNDERLVFunction = FLOUNDERLVFunction(input_shapes={"main":self.input_shapes["vfunction"]},
                                                     output_shapes={},
                                                     layer_args={"main":self.layer_args["vfunction"]},
                                                     n_agents = self.n_agents,
                                                     n_actions = self.n_actions,
                                                     args=self.args)

        # self.FLOUNDERLAdvantage = FLOUNDERLAdvantage(input_shapes={"avail_actions":self.input_shapes["avail_actions"],
        #                                                "qvalues":self.FLOUNDERLQFunction.output_shapes["qvalues"],
        #                                                "agent_action":self.input_shapes["agent_action"],
        #                                                "agent_policy":self.input_shapes["agent_policy"]},
        #                                  output_shapes={},
        #                                  n_actions=self.n_actions,
        #                                  args=self.args)

        pass

    def init_hidden(self):
        """
        There's no hidden state required for this model.
        """
        pass


    def forward(self, inputs, actions, tformat, baseline=True):
        #_check_inputs_validity(inputs, self.input_shapes, tformat)

        vvalue, vvalue_tformat = self.FLOUNDERLVFunction(inputs={"main":inputs["vfunction"],
                                                                 "actions":actions,},
                                                         tformat=tformat)

        # advantage, qvalue, _ = self.FLOUNDERLAdvantage(inputs={"avail_actions":qvalues.clone().fill_(1.0),
        #                                                  # critic level1 has all actions available forever
        #                                                  "qvalues":qvalues,
        #                                                  "agent_action":inputs["agent_action"],
        #                                                  "agent_policy":inputs["agent_policy"]},
        #                                          tformat=tformat,
        #                                          baseline=baseline)
        return {"vvalue":vvalue}, vvalue_tformat

class MLPEncoder(nn.Module):
    def __init__(self, input_shapes, output_shapes={}, layer_args={}, args=None):
        super(MLPEncoder, self).__init__()
        self.args = args

        # Set up input regions automatically if required (if sensible)
        self.input_shapes = {}
        assert set(input_shapes.keys()) == {"main"}, \
            "set of input_shapes does not coincide with model structure!"
        self.input_shapes.update(input_shapes)

        # Set up layer_args automatically if required
        self.output_shapes = {}
        self.output_shapes["fc1"] = 64 # output
        self.output_shapes.update(output_shapes)

        # Set up layer_args automatically if required
        self.layer_args = {}
        self.layer_args["fc1"] = {"in":input_shapes["main"], "out":output_shapes["main"]}
        self.layer_args.update(layer_args)

        #Set up network layers
        self.fc1 = nn.Linear(self.input_shapes["main"], self.output_shapes["main"])
        pass

    def forward(self, inputs, tformat):

        x, n_seq, tformat = _to_batch(inputs["main"], tformat)
        x = F.relu(self.fc1(x))
        return _from_batch(x, n_seq, tformat), tformat


class FLOUNDERLNonRecurrentAgentLevel1(NonRecurrentAgent):

    def forward(self, inputs, n_agents, tformat, loss_fn=None, hidden_states=None, **kwargs):
        test_mode = kwargs["test_mode"]

        avail_actions, params_aa, tformat_aa = _to_batch(inputs["avail_actions"], tformat)
        x, params, tformat = _to_batch(inputs["main"], tformat)
        x = F.relu(self.fc1(x))
        x = self.fc2(x)

        # mask policy elements corresponding to unavailable actions
        x = th.exp(x)
        x_sum = x.sum(dim=1, keepdim=True)
        second_mask = (x_sum <= np.sqrt(float(np.finfo(np.float32).tiny)) * x.shape[1])
        x_sum = x_sum.masked_fill(second_mask, 1.0)
        x = th.div(x, x_sum)

        # throw debug warning if second masking was necessary
        if th.sum(second_mask) > 0:
            if self.args.debug_verbose:
                print('Warning in FLOUNDERLNonRecurrentAgentLevel1.forward(): some sum during the softmax has been 0!')

        # add softmax exploration (if switched on)
        # if self.args.flounderl_exploration_mode_level1 in ["softmax"] and not test_mode:
        #     epsilons = inputs["epsilons_central_level1"].unsqueeze(_tdim(tformat)).unsqueeze(0)
        #     epsilons, _, _ = _to_batch(epsilons, tformat)
        #     x = epsilons / _n_agent_pairings(n_agents) + x * (1 - epsilons)

        x = _from_batch(x, params, tformat)

        if loss_fn is not None:
            losses, _ = loss_fn(x, tformat=tformat)

        return x, hidden_states, losses, tformat

class FLOUNDERLRecurrentAgentLevel1(nn.Module):

    def __init__(self, input_shapes, n_agents, output_type=None, output_shapes={}, layer_args={}, args=None, **kwargs):
        super(FLOUNDERLRecurrentAgentLevel1, self).__init__()

        self.args = args
        self.n_agents = n_agents
        assert output_type is not None, "you have to set an output_type!"
        # self.output_type=output_type

        # Set up input regions automatically if required (if sensible)
        self.input_shapes = {}
        # assert set(input_shapes.keys()) == {"main"}, \
        #     "set of input_shapes does not coincide with model structure!"
        self.input_shapes.update(input_shapes)

        # Set up layer_args automatically if required
        self.output_shapes = {}
        self.output_shapes["output"] = _n_agent_pairings(self.n_agents) # output
        if self.output_shapes is not None:
            self.output_shapes.update(output_shapes)

        # Set up layer_args automatically if required
        self.layer_args = {}
        self.layer_args["encoder"] = {"in":self.input_shapes["main"], "out":64}
        self.layer_args["gru"] = {"in":self.layer_args["encoder"]["out"], "hidden":64}
        self.layer_args["output"] = {"in":self.layer_args["gru"]["hidden"], "out":self.output_shapes["output"]}
        self.layer_args.update(layer_args)

        # Set up network layers
        self.encoder = MLPEncoder(input_shapes=dict(main=self.layer_args["encoder"]["in"]),
                                    output_shapes=dict(main=self.layer_args["encoder"]["out"]))
        self.gru = nn.GRUCell(self.layer_args["gru"]["in"], self.layer_args["gru"]["hidden"])
        self.output = nn.Linear(self.layer_args["output"]["in"], self.layer_args["output"]["out"])

    def forward(self, inputs, hidden_states, tformat, loss_fn=None, **kwargs):
        _check_inputs_validity(inputs, self.input_shapes, tformat)

        test_mode = kwargs["test_mode"]
        n_agents = kwargs["n_agents"]

        _inputs = inputs["main"].unsqueeze(0) # as agent dimension is lacking
        #_inputs_aa = inputs["avail_actions"]

        loss = None
        t_dim = _tdim(tformat)
        assert t_dim == 2, "t_dim along unsupported axis"
        t_len = _inputs.shape[t_dim]

        x_list = []
        h_list = [hidden_states]

        for t in range(t_len):

            x = _inputs[:, :, slice(t, t + 1), :].contiguous()
            #avail_actions = _inputs_aa[:, :, slice(t, t + 1), :].contiguous()
            x, tformat = self.encoder({"main":x}, tformat)

            x, params_x, tformat_x = _to_batch(x, tformat)
            #avail_actions, params_aa, tformat_aa = _to_batch(avail_actions, tformat)
            h, params_h, tformat_h = _to_batch(h_list[-1], tformat)

            h = self.gru(x, h)
            x = self.output(h)

            # mask policy elements corresponding to unavailable actions
            #n_available_actions = avail_actions.detach().sum(dim=1, keepdim=True)

            # DEBUG
            x = th.exp(x)
            x_sum = x.sum(dim=1, keepdim=True)
            second_mask = (x_sum <= np.sqrt(float(np.finfo(np.float32).tiny))*x.shape[1])
            x_sum = x_sum.masked_fill(second_mask, 1.0)
            x = th.div(x, x_sum)

            # throw debug warning if second masking was necessary
            if th.sum(second_mask.data) > 0:
                if self.args.debug_verbose:
                    print('Warning in FLOUNDERLRecurrentAgentLevel1.forward(): some sum during the softmax has been 0!')

            # Alternative variant
            #x = th.nn.functional.softmax(x).clone()
            #x.masked_fill_(avail_actions.long() == 0, float(np.finfo(np.float32).tiny))
            #x = th.div(x, x.sum(dim=1, keepdim=True))

            if self.args.flounderl_exploration_mode_level1 in ["softmax"] and not test_mode:
               epsilons = inputs["epsilons_central_level1"].unsqueeze(_tdim("bs*t*v")).detach()
               epsilons, _, _ = _to_batch(epsilons, "bs*t*v")
               x = epsilons / _n_agent_pairings(self.n_agents) + x * (1 - epsilons)

            h = _from_batch(h, params_h, tformat_h)
            x = _from_batch(x, params_x, tformat_x)

            h_list.append(h)
            x_list.append(x)

        if loss_fn is not None:
            _x = th.cat(x_list, dim=_tdim(tformat))
            loss = loss_fn(_x, tformat=tformat)[0]

        return th.cat(x_list, t_dim), \
               th.cat(h_list[1:], t_dim), \
               loss, \
               tformat

class FLOUNDERLNonRecurrentAgentLevel2(NonRecurrentAgent):

    def __init__(self, input_shapes, n_actions, output_type=None, output_shapes={}, layer_args={}, args=None, **kwargs):
        super().__init__(input_shapes,
        n_actions,
        output_type = output_type,
        output_shapes = dict(output=n_actions*n_actions + 2),
        layer_args = layer_args,
        args = args, ** kwargs)  # need to expand using no-op action

    def forward(self, inputs, tformat, loss_fn=None, hidden_states=None, **kwargs):
        test_mode = kwargs["test_mode"]

        avail_actions, params_aa, tformat_aa = _to_batch(inputs["avail_actions"], tformat)
        x, params, tformat = _to_batch(inputs["main"], tformat)
        x = F.relu(self.fc1(x))
        x = self.fc2(x)

        # mask policy elements corresponding to unavailable actions
        # n_available_actions = avail_actions.detach().sum(dim=1, keepdim=True)
        # x = th.exp(x)
        # x = x.masked_fill(avail_actions == 0, float(np.finfo(np.float32).tiny))
        # x = th.div(x, x.sum(dim=1, keepdim=True))
        n_available_actions = avail_actions.sum(dim=1, keepdim=True)
        x = th.exp(x)
        x = x.masked_fill(avail_actions == 0, np.sqrt(float(np.finfo(np.float32).tiny)))
        x_sum = x.sum(dim=1, keepdim=True)
        second_mask = (x_sum <= np.sqrt(float(np.finfo(np.float32).tiny)) * avail_actions.shape[1])
        x_sum = x_sum.masked_fill(second_mask, 1.0)
        x = th.div(x, x_sum)

        # throw debug warning if second masking was necessary
        if th.sum(second_mask) > 0:
            if self.args.debug_verbose:
                print('Warning in FLOUNDERLNonRecurrentAgentLevel2.forward(): some sum during the softmax has been 0!')

        # add softmax exploration (if switched on)
        if self.args.coma_exploration_mode in ["softmax"] and not test_mode:
            epsilons = inputs["epsilons"].unsqueeze(_tdim(tformat))
            epsilons, _, _ = _to_batch(epsilons, tformat)
            x = avail_actions * epsilons / n_available_actions + x * (1 - epsilons)

        x = _from_batch(x, params, tformat)

        if loss_fn is not None:
            losses, _ = loss_fn(x, tformat=tformat)

        return x, hidden_states, losses, tformat

class FLOUNDERLRecurrentAgentLevel2(nn.Module):

    def __init__(self, input_shapes, n_actions, output_type=None, output_shapes={}, layer_args={}, args=None, **kwargs):
        super(FLOUNDERLRecurrentAgentLevel2, self).__init__()

        self.args = args
        self.n_actions = n_actions
        assert output_type is not None, "you have to set an output_type!"
        # self.output_type=output_type

        # Set up input regions automatically if required (if sensible)
        self.input_shapes = {}
        # assert set(input_shapes.keys()) == {"main"}, \
        #     "set of input_shapes does not coincide with model structure!"
        self.input_shapes.update(input_shapes)

        # Set up layer_args automatically if required
        self.output_shapes = {}
        self.output_shapes["output"] = 2 + self.n_actions*self.n_actions # includes delegation action and no-op
        if self.output_shapes is not None:
            self.output_shapes.update(output_shapes)

        # Set up layer_args automatically if required
        self.layer_args = {}
        self.layer_args["encoder"] = {"in":self.input_shapes["main"], "out":64}
        self.layer_args["gru"] = {"in":self.layer_args["encoder"]["out"], "hidden":64}
        self.layer_args["output"] = {"in":self.layer_args["gru"]["hidden"], "out":self.output_shapes["output"]}
        self.layer_args.update(layer_args)

        # Set up network layers
        self.encoder = MLPEncoder(input_shapes=dict(main=self.layer_args["encoder"]["in"]),
                                    output_shapes=dict(main=self.layer_args["encoder"]["out"]))
        self.gru = nn.GRUCell(self.layer_args["gru"]["in"], self.layer_args["gru"]["hidden"])
        self.output = nn.Linear(self.layer_args["output"]["in"], self.layer_args["output"]["out"])

    def forward(self, inputs, hidden_states, tformat, loss_fn=None, **kwargs):
        _check_inputs_validity(inputs, self.input_shapes, tformat)

        test_mode = kwargs["test_mode"]
        pairwise_avail_actions = kwargs["pairwise_avail_actions"].detach()
        pairwise_avail_actions.requires_grad = False

        # ttype = th.cuda.FloatTensor if pairwise_avail_actions.is_cuda else th.FloatTensor
        # delegation_avails = Variable(ttype(pairwise_avail_actions.shape[0],
        #                                    pairwise_avail_actions.shape[1],
        #                                    pairwise_avail_actions.shape[2], 1).fill_(1.0), requires_grad=False)
        # pairwise_avail_actions = th.cat([delegation_avails, pairwise_avail_actions], dim=_vdim(tformat))

        # select pairs that were actually sampled
        #_inputs = inputs["main"].gather(0, Variable(sampled_pair_ids.long(),
        #                                            requires_grad=False).repeat(1,1,1,inputs["main"].shape[_vdim(tformat)]))
        #hidden_states = hidden_states.gather(0, Variable(sampled_pair_ids.long(),
        #                                            requires_grad=False).repeat(1,1,1,hidden_states.shape[_vdim(tformat)]))
        _inputs = inputs["main"]

        # # compute avail_actions
        # avail_actions1, params_aa1, tformat_aa1 = _to_batch(inputs["avail_actions_id1"], tformat)
        # avail_actions2, params_aa2, _ = _to_batch(inputs["avail_actions_id2"], tformat)
        # tmp = (avail_actions1 * avail_actions2)
        # pairwise_avail_actions = th.bmm(tmp.unsqueeze(2), tmp.unsqueeze(1))
        # ttype = th.cuda.FloatTensor if pairwise_avail_actions.is_cuda else th.FloatTensor
        # delegation_avails = Variable(ttype(pairwise_avail_actions.shape[0], 1).fill_(1.0), requires_grad=False)
        # other_avails = pairwise_avail_actions.view(pairwise_avail_actions.shape[0], -1)
        # pairwise_avail_actions = th.cat([delegation_avails, other_avails], dim=1)
        # pairwise_avail_actions = _from_batch(pairwise_avail_actions, params_aa2, tformat_aa1)

        loss = None
        t_dim = _tdim(tformat)
        assert t_dim == 2, "t_dim along unsupported axis"
        t_len = _inputs.shape[t_dim]

        x_list = []
        h_list = [hidden_states]

        for t in range(t_len):

            x = _inputs[:, :, slice(t, t + 1), :].contiguous()
            avail_actions = pairwise_avail_actions[:, :, slice(t, t + 1), :].contiguous().detach()
            x, tformat = self.encoder({"main":x}, tformat)

            x, params_x, tformat_x = _to_batch(x, tformat)
            avail_actions, params_aa, tformat_aa = _to_batch(avail_actions, tformat)
            h, params_h, tformat_h = _to_batch(h_list[-1], tformat)

            h = self.gru(x, h)
            x = self.output(h)

            # mask policy elements corresponding to unavailable actions
            n_available_actions = avail_actions.sum(dim=1, keepdim=True)
            # if self.args.mackrel_logit_bias != 0:
            #     x = th.cat([x[:, 0:1] + self.args.mackrel_logit_bias, x[:, 1:]], dim=1)
            #     x = th.exp(x)
            #     x = x.masked_fill(avail_actions == 0, np.sqrt(float(np.finfo(np.float32).tiny)))
            #     x[:, 0] = th.div(x[:, 0].clone(), 1.0 + x[:, 0])
            #     x_sum = x[:,1:].sum(dim=1, keepdim=True)
            #     second_mask = (x_sum <= np.sqrt(float(np.finfo(np.float32).tiny))*avail_actions.shape[1]*10)
            #     x_sum = x_sum.masked_fill(second_mask, 1.0)
            #     z =  (1 - x[:, 0:1])
            #     z = z.masked_fill(z <= np.sqrt(float(np.finfo(np.float32).tiny))*avail_actions.shape[1]*10, np.sqrt(float(np.finfo(np.float32).tiny)))
            #     y = x[:, 0:1]
            #     y = y.masked_fill(y <= np.sqrt(float(np.finfo(np.float32).tiny))*avail_actions.shape[1]*10, np.sqrt(float(np.finfo(np.float32).tiny)))
            #     m = th.div(x[:,1:].clone(), x_sum)
            #     m = m.masked_fill(m <= np.sqrt(float(np.finfo(np.float32).tiny))*avail_actions.shape[1]*10, np.sqrt(float(np.finfo(np.float32).tiny)))
            #     x = th.cat([ y, z * m], dim=1).clone()
            # else:
            #DEBUG: TODO: Re-enable logit bias!!!
            x = th.exp(x)
            x = x.masked_fill(avail_actions == 0, np.sqrt(float(np.finfo(np.float32).tiny)))
            x_sum = x.sum(dim=1, keepdim=True)
            second_mask = (x_sum <= np.sqrt(float(np.finfo(np.float32).tiny))*avail_actions.shape[1])
            x_sum = x_sum.masked_fill(second_mask, 1.0)
            x = th.div(x, x_sum)


            # add softmax exploration (if switched on)
            if self.args.flounderl_exploration_mode_level2 in ["softmax"] and not test_mode:
               epsilons = inputs["epsilons_central_level2"].unsqueeze(_tdim(tformat)).detach()
               epsilons, _, _ = _to_batch(epsilons, tformat)
               n_available_actions[n_available_actions==0.0] = np.sqrt(float(np.finfo(np.float32).tiny))
               x = avail_actions.detach() * epsilons / n_available_actions + x * (1 - epsilons)
               #epsilons = inputs["epsilons_central_level2"].unsqueeze(_tdim(tformat)).detach()
               #epsilons, _, _ = _to_batch(epsilons, tformat)
               #n_available_actions[n_available_actions.data == 1] = 2.0 # mask zeros!!
               #x = th.cat([epsilons * self.args.flounderl_delegation_probability_bias,
               #            avail_actions[:, 1:] * (epsilons / (n_available_actions - 1)) * (
               #                        1 - self.args.flounderl_delegation_probability_bias)], dim=1) \
               #    + x * (1 - epsilons)
            #    if self.args.debug_mode:
            #        _check_nan(x)


            h = _from_batch(h, params_h, tformat_h)
            x = _from_batch(x, params_x, tformat_x)

            # select appropriate pairs
            #sampled_pair_ids_slice = sampled_pair_ids[:, :, slice(t, t + 1), :].contiguous()

            #x = x.gather(0, Variable(sampled_pair_ids_slice.long(), requires_grad=False).repeat(1,1,1,x.shape[_vdim(tformat)]))

            h_list.append(h)
            x_list.append(x)

        if loss_fn is not None:
            _x = th.cat(x_list, dim=_tdim(tformat))
            loss = loss_fn(_x, tformat=tformat)[0]

        return th.cat(x_list, t_dim), \
               th.cat(h_list[1:], t_dim), \
               loss, \
               tformat

class FLOUNDERLNonRecurrentAgentLevel3(NonRecurrentAgent):

    def __init__(self, input_shapes, n_actions, output_type=None, output_shapes={}, layer_args={}, args=None, **kwargs):
        super().__init__(input_shapes,
        n_actions,
        output_type = output_type,
        output_shapes = dict(output=n_actions + 1),
        layer_args = layer_args,
        args = args, ** kwargs)  # need to expand using no-op action


    def forward(self, inputs, tformat, loss_fn=None, hidden_states=None, **kwargs):
        test_mode = kwargs["test_mode"]

        avail_actions, params_aa, tformat_aa = _to_batch(inputs["avail_actions"], tformat)
        x, params, tformat = _to_batch(inputs["main"], tformat)
        x = F.relu(self.fc1(x))
        x = self.fc2(x)

        # mask policy elements corresponding to unavailable actions
        n_available_actions = avail_actions.sum(dim=1, keepdim=True)
        x = th.exp(x)
        x = x.masked_fill(avail_actions == 0, np.sqrt(float(np.finfo(np.float32).tiny)))
        x_sum = x.sum(dim=1, keepdim=True)
        second_mask = (x_sum <= np.sqrt(float(np.finfo(np.float32).tiny)) * avail_actions.shape[1])
        x_sum = x_sum.masked_fill(second_mask, 1.0)
        x = th.div(x, x_sum)

        # throw debug warning if second masking was necessary
        if th.sum(second_mask.data) > 0:
            if self.args.debug_verbose:
                print('Warning in FLOUNDERLNonRecurrentAgentLevel3.forward(): some sum during the softmax has been 0!')

        # add softmax exploration (if switched on)
        if self.args.coma_exploration_mode in ["softmax"] and not test_mode:
            epsilons = inputs["epsilons"].unsqueeze(_tdim(tformat))
            epsilons, _, _ = _to_batch(epsilons, tformat)
            x = avail_actions * epsilons / n_available_actions + x * (1 - epsilons)

        x = _from_batch(x, params, tformat)

        if loss_fn is not None:
            losses, _ = loss_fn(x, tformat=tformat)

        return x, hidden_states, losses, tformat

class FLOUNDERLRecurrentAgentLevel3(RecurrentAgent):

    def __init__(self, input_shapes, n_actions, output_type=None, output_shapes={}, layer_args={}, args=None, **kwargs):
        super().__init__(input_shapes,
        n_actions,
        output_type = output_type,
        output_shapes = dict(output=1+n_actions), # do include no-op!
        layer_args = layer_args,
        args = args, ** kwargs)

    def forward(self, inputs, hidden_states, tformat, loss_fn=None, **kwargs):
        _check_inputs_validity(inputs, self.input_shapes, tformat)

        test_mode = kwargs["test_mode"]

        _inputs = inputs["main"]
        _inputs_aa = inputs["avail_actions"]

        loss = None
        t_dim = _tdim(tformat)
        assert t_dim == 2, "t_dim along unsupported axis"
        t_len = _inputs.shape[t_dim]

        x_list = []
        h_list = [hidden_states]

        for t in range(t_len):

            x = _inputs[:, :, slice(t, t + 1), :].contiguous()
            avail_actions = _inputs_aa[:, :, slice(t, t + 1), :].contiguous()
            x, tformat = self.encoder({"main":x}, tformat)

            x, params_x, tformat_x = _to_batch(x, tformat)
            avail_actions, params_aa, tformat_aa = _to_batch(avail_actions, tformat)
            h, params_h, tformat_h = _to_batch(h_list[-1], tformat)

            h = self.gru(x, h)
            x = self.output(h)

            # mask policy elements corresponding to unavailable actions
            n_available_actions = avail_actions.sum(dim=1, keepdim=True)
            x = th.exp(x)
            x = x.masked_fill(avail_actions == 0, np.sqrt(float(np.finfo(np.float32).tiny)))
            x_sum = x.sum(dim=1, keepdim=True)
            second_mask = (x_sum <= np.sqrt(float(np.finfo(np.float32).tiny))*avail_actions.shape[1])
            x_sum = x_sum.masked_fill(second_mask, 1.0)
            x = th.div(x, x_sum)

            # throw debug warning if second masking was necessary
            if th.sum(second_mask.data) > 0:
                if self.args.debug_verbose:
                    print('Warning in FLOUNDERLRecurrentAgentLevel3.forward(): some sum during the softmax has been 0!')

            # add softmax exploration (if switched on)
            if self.args.flounderl_exploration_mode_level3 in ["softmax"] and not test_mode:
               epsilons = inputs["epsilons_central_level3"].unsqueeze(_tdim(tformat)).detach()
               epsilons, _, _ = _to_batch(epsilons, tformat)
               n_available_actions[n_available_actions==0.0] = np.sqrt(float(np.finfo(np.float32).tiny))
               x = avail_actions.detach() * epsilons / n_available_actions + x * (1 - epsilons) # avail_actions * epsilons / n_available_actions + x * (1 - epsilons)

            h = _from_batch(h, params_h, tformat_h)
            x = _from_batch(x, params_x, tformat_x)

            h_list.append(h)
            x_list.append(x)

        if loss_fn is not None:
            _x = th.cat(x_list, dim=_tdim(tformat))
            loss = loss_fn(_x, tformat=tformat)[0]

        return th.cat(x_list, t_dim), \
               th.cat(h_list[1:], t_dim), \
               loss, \
               tformat

class FLOUNDERLAgent(nn.Module):

    def __init__(self,
                 input_shapes,
                 n_agents,
                 n_actions,
                 args,
                 model_classes,
                 agent_output_type="policies",
                 **kwargs):
        super().__init__()

        self.args = args
        self.n_agents = n_agents
        self.n_actions = n_actions

        self.models = {}
        # set up models level 1 - these output p(u_a | tau_a)
        self.model_level1 = model_classes["level1"](input_shapes=input_shapes["level1"],
                                                    n_agents=n_agents,
                                                    output_type=agent_output_type,
                                                    args=args)
        if self.args.use_cuda:
            self.model_level1 = self.model_level1.cuda()

        # set up models level 2 - these output p(u_a, u_b|CK_01)
        if self.args.agent_level2_share_params:
            model_level2 = model_classes["level2"](input_shapes=input_shapes["level2"],
                                                   n_actions=n_actions,
                                                   output_type=agent_output_type,
                                                   args=self.args)
            if self.args.use_cuda:
                model_level2 = model_level2.cuda()

            for _agent_id1, _agent_id2 in sorted(combinations(list(range(n_agents)), 2)):
                self.models["level2_{}".format(_agent_ids_2_pairing_id((_agent_id1, _agent_id2), self.n_agents))] = model_level2
        else:
            assert False, "TODO"

        # set up models level 3 - these output p(ps=a,b)
        self.models_level3 = {}
        if self.args.agent_level3_share_params:
            model_level3 = model_classes["level3"](input_shapes=input_shapes["level3"],
                                                   n_actions=n_actions,
                                                   output_type=agent_output_type,
                                                   args=args)
            if self.args.use_cuda:
                model_level3 = model_level3.cuda()

            for _agent_id in range(n_agents):
                self.models["level3_{}".format(_agent_id)] = model_level3
        else:
            assert False, "TODO"

        # set up models for the pair probability modules - these output p(u_a, u_b|tau_0, tau_1, CK_01)

        # add models to parameter hook
        for _k, _v in self.models.items():
            setattr(self, _k, _v)
        pass


    def forward(self, inputs, actions, hidden_states, tformat, loss_fn=None, **kwargs):
        # TODO: How do we handle the loss propagation for recurrent layers??

        # generate level 1-3 outputs
        out_level1, hidden_states_level1, losses_level1, tformat_level1 = self.model_level1(inputs=inputs["level1"]["agent_input_level1"],
                                                                                            hidden_states=hidden_states["level1"],
                                                                                            loss_fn=None, #loss_fn,
                                                                                            tformat=tformat["level1"],
                                                                                            #n_agents=self.n_agents,
                                                                                            **kwargs)

        pairwise_avail_actions = inputs["level2"]["agent_input_level2"]["avail_actions_pair"]
        ttype = th.cuda.FloatTensor if pairwise_avail_actions.is_cuda else th.FloatTensor
        delegation_avails = Variable(ttype(pairwise_avail_actions.shape[0],
                                           pairwise_avail_actions.shape[1],
                                           pairwise_avail_actions.shape[2], 1).fill_(1.0), requires_grad=False)
        pairwise_avail_actions = th.cat([delegation_avails, pairwise_avail_actions], dim=_vdim(tformat["level2"]))
        out_level2, hidden_states_level2, losses_level2, tformat_level2 = self.models["level2_{}".format(0)](inputs=inputs["level2"]["agent_input_level2"],
                                                                                                            hidden_states=hidden_states["level2"],
                                                                                                            loss_fn=None, #loss_fn,
                                                                                                            tformat=tformat["level2"],
                                                                                                            pairwise_avail_actions=pairwise_avail_actions,
                                                                                                            **kwargs)

        out_level3, hidden_states_level3, losses_level3, tformat_level3 = self.models["level3_{}".format(0)](inputs["level3"]["agent_input_level3"],
                                                                                                            hidden_states=hidden_states["level3"],
                                                                                                            loss_fn=None,
                                                                                                            tformat=tformat["level3"],
                                                                                                            **kwargs)


        # for each agent pair (a,b), calculate p_a_b = p(u_a, u_b|tau_a tau_b CK_ab) = p(u_d|CK_ab)*pi(u_a|tau_a)*pi(u_b|tau_b) + p(u_ab|CK_ab)
        # output dim of p_a_b is (n_agents choose 2) x bs x t x n_actions**2

        # Bulk NaN masking
        # out_level1[out_level1 != out_level1] = 0.0
        # out_level2[out_level2 != out_level2] = 0.0
        # out_level3[out_level3 != out_level3] = 0.0
        # actions = actions.detach()
        # actions[actions!=actions] = 0.0

        p_d = out_level2[:, :, :, 0:1]
        p_ab = out_level2[:, :, :, 1:-1]

        _actions = actions.clone()
        _actions[actions != actions] = 0.0
        pi = out_level3
        pi_actions_selected = out_level3.gather(_vdim(tformat_level3), _actions.long()).clone()
        # pi_actions_selected[pi_actions_selected  != pi_actions_selected ] = 0.0 #float("nan")
        pi_actions_selected[actions != actions] = float("nan")
        avail_actions_level3 = inputs["level3"]["agent_input_level3"]["avail_actions"].clone().data
        avail_actions_selected = avail_actions_level3.gather(_vdim(tformat_level3), _actions.long()).clone()

        # RENORMALIZE THIS STUFF
        pi_a_cross_pi_b_list = []
        pi_ab_list = []
        pi_c_prod_list = []
        pi_corr_list = []

        # DEBUG: if prob is 0 throw a debug!
        # jakob debug

        for _i, (_a, _b) in enumerate(_ordered_agent_pairings(self.n_agents)): #_ordered_agent_pairings(self.n_agents)[:self.args.n_pair_samples] if hasattr("n_pair_samples", self.args) else _ordered_agent_pairings(self.n_agents)): #(_ordered_agent_pairings(self.n_agents)):
            # calculate pi_a_cross_pi_b # TODO: Set disallowed joint actions to NaN!
            pi_a = pi[_a:_a+1]
            pi_b = pi[_b:_b+1]
            x, params_x, tformat_x = _to_batch(out_level3[_a:_a+1], tformat["level3"])
            y, params_y, tformat_y  = _to_batch(out_level3[_b:_b+1], tformat["level3"])
            actions_masked = actions.clone()
            actions_masked[actions!=actions] = 0.0
            _actions_x, _actions_params, _actions_tformat = _to_batch(actions_masked[_a:_a+1], tformat["level3"])
            _actions_y, _actions_params, _actions_tformat = _to_batch(actions_masked[_b:_b+1], tformat["level3"])
            _x = x.gather(1, _actions_x.long())
            _y = y.gather(1, _actions_y.long())
            z = _x * _y
            u = _from_batch(z, params_x, tformat_x)
            pi_a_cross_pi_b_list.append(u)
            # calculate p_ab_selected
            _p_ab = p_ab[_i:_i+1]
            joint_actions = _action_pair_2_joint_actions((actions_masked[_a:_a+1], actions_masked[_b:_b+1]), self.n_actions)
            _z = _p_ab.gather(_vdim(tformat_level2), joint_actions.long())
            # Set probabilities corresponding to jointly-disallowed actions to 0.0
            avail_flags = pairwise_avail_actions[_i:_i+1].gather(_vdim(tformat_level2), joint_actions.long() + 1)
            _z[avail_flags==0.0] = 0.0 # TODO: RENORMALIZE?
            pi_ab_list.append(_z)
            # calculate pi_c_prod
            _pi_actions_selected = pi_actions_selected.clone()
            _pi_actions_selected[_pi_actions_selected!=_pi_actions_selected] = 0.0
            #_pi_actions_selected[_pi_actions_selected!=_pi_actions_selected] = 1.0 # mask shit
            _pi_actions_selected[_a:_a + 1] = 1.0
            _pi_actions_selected[_b:_b + 1] = 1.0
            _pi_actions_selected[avail_actions_selected==0.0] = 0.0 # should never happen!
            if th.sum(avail_actions_selected==0.0):
                a=5
                pass
            # Set probabilities corresponding to individually disallowed actions to 0.0
            _k = th.prod(_pi_actions_selected, dim=_adim(tformat_level3), keepdim=True)
            pi_c_prod_list.append(_k)
            # Calculate corrective delegation (when unavailable actions are selected)
            aa_a, _, _ = _to_batch(avail_actions_level3[_a:_a+1], tformat_level3)
            aa_b, _, _ = _to_batch(avail_actions_level3[_b:_b+1], tformat_level3)
            paa, params_paa, tformat_paa = _to_batch(pairwise_avail_actions[_i:_i+1], tformat_level3)
            _pi_a, _, _ = _to_batch(pi_a, tformat_level3)
            _pi_b, _, _ = _to_batch(pi_b, tformat_level3)
            # x = th.bmm(th.unsqueeze(aa_a, 2),  th.unsqueeze(aa_b, 1))
            # At least one action unavailable.
            diff_matrix =  th.relu(paa[:, 1:-1].view(-1, self.n_actions, self.n_actions) -
                                   th.bmm(th.unsqueeze(aa_a[:, :-1], 2),  th.unsqueeze(aa_b[:, :-1], 1)))

            diff_matrix = diff_matrix * _p_ab.view(-1, self.n_actions, self.n_actions)


            both_unavailable = th.relu(paa[:, 1:-1].view(-1, self.n_actions, self.n_actions) -
                                  th.add(th.unsqueeze(aa_a[:, :-1], 2), th.unsqueeze(aa_b[:, :-1], 1)))
            both_unavailable = both_unavailable * _p_ab.view(-1, self.n_actions, self.n_actions)
            both_unavailable_weight = th.sum(both_unavailable.view(-1, self.n_actions*self.n_actions), -1, keepdim=True)

            # If neither component of the joint action is available both get resampled, with the probability of the independent actors.
            correction = both_unavailable_weight * pi_actions_selected[_a:_a + 1].view(-1,1) * pi_actions_selected[_b:_b + 1].view(-1,1)

            act_a = actions_masked[_a:_a + 1].view(-1, 1)
            act_b = actions_masked[_b:_b + 1].view(-1, 1)
<<<<<<< HEAD
            b_resamples = th.gather(diff_matrix, 1, th.unsqueeze(act_a.long(), 2).repeat([1,1,self.n_actions]))
            pi_a_int = th.pow(_pi_a[:, :-1], aa_a[:, :-1]*(-1.0) + 1)
            pi_b_int = th.pow(_pi_b[:, :-1], aa_b[:, :-1]*(-1.0) + 1)
            correction = th.bmm( th.bmm( th.unsqueeze(pi_a_int, 1), diff_matrix), th.unsqueeze(pi_b_int, 2) ).squeeze(2)
=======
            b_resamples = th.sum(th.gather(diff_matrix, 1, th.unsqueeze(act_a.long(),2).repeat([1,1,5])),-1)
            b_resamples = b_resamples * pi_actions_selected[_b:_b + 1].view(-1,1)
            a_resamples = th.sum(th.gather(diff_matrix, 2, th.unsqueeze(act_b.long(),1).repeat([1,5,1])),-1)
            a_resamples = a_resamples * pi_actions_selected[_a:_a + 1].view(-1,1)


            correction = correction + b_resamples + a_resamples
>>>>>>> 8ca9bb08
            pi_corr_list.append(_from_batch(correction, params_paa, tformat_paa))

        pi_a_cross_pi_b = th.cat(pi_a_cross_pi_b_list, dim=0)
        pi_ab_selected = th.cat(pi_ab_list, dim=0)
        pi_c_prod = th.cat(pi_c_prod_list, dim=0)
        pi_corr = th.cat(pi_corr_list, dim=0)

        p_a_b = p_d * pi_a_cross_pi_b + pi_ab_selected + pi_corr
        # next, calculate p_a_b * prod(p, -a-b)
        p_prod = p_a_b * pi_c_prod

        # now, calculate p_a_b_c
        _tmp =  out_level1.transpose(_adim(tformat_level1), _vdim(tformat_level1))
        _tmp[_tmp!=_tmp] = 0.0
        p_a_b_c = (p_prod * _tmp).sum(dim=_adim(tformat_level1), keepdim=True)

        if th.sum(p_a_b_c == 0.0) > 0.0:
            a= 5
            pass

        if self.args.debug_mode in ["check_probs"]:
            if not hasattr(self, "action_table"):
                self.action_table = {}
            if not hasattr(self, "actions_sampled"):
                self.actions_sampled = 0
            actions_flat = actions.view(self.n_agents, -1)
            for id in range(actions_flat.shape[1]):
                act = tuple(actions_flat[:, id].tolist())
                if act in self.action_table:
                    self.action_table[act] += 1
                else:
                    self.action_table[act] = 0
            self.actions_sampled += actions_flat.shape[0]

        if self.args.debug_mode in ["check_probs"]:
            actions_flat = actions.view(self.n_agents, -1)
            for id in range(actions_flat.shape[1]):
                print("sampled: ",
                      self.action_table[tuple(actions_flat[:, id].tolist())] / self.actions_sampled,
                      " pred: ",
                      p_a_b_c.view(-1)[id])

        # DEBUG MODE HERE!
        # _check_nan(pi_c_prod)
        # _check_nan(p_d)
        # _check_nan(pi_ab_selected)
        # _check_nan(pi_a_cross_pi_b)
        # _check_nan(p_a_b)
        # _check_nan(p_a_b_c)

        # agent_parameters = list(self.parameters())
        # pi_c_prod.sum().backward(retain_graph=True) # p_prod throws NaN
        # _check_nan(agent_parameters)
        # p_a_b.sum().backward(retain_graph=True)
        # _check_nan(agent_parameters)
        # p_prod.sum().backward(retain_graph=True)
        # _check_nan(agent_parameters)

        hidden_states = {"level1": hidden_states_level1,
                         "level2": hidden_states_level2,
                         "level3": hidden_states_level3
                        }

        loss = loss_fn(policies=p_a_b_c, tformat=tformat_level3)

        # loss = p_a_b_c.sum(), "a*bs*t*v"
        #loss[0].sum().backward(retain_graph=True)
        # loss[0].backward(retain_graph=True)

        # try:
        #     _check_nan(agent_parameters)
        # except Exception as e:
        #     for a, b in self.named_parameters():
        #         print("{}:{}".format(a, b.grad))
        #     a = 5
        #     pass

        return p_a_b_c, hidden_states, loss, tformat_level3 # note: policies can have NaNs in it!!<|MERGE_RESOLUTION|>--- conflicted
+++ resolved
@@ -921,20 +921,12 @@
 
             act_a = actions_masked[_a:_a + 1].view(-1, 1)
             act_b = actions_masked[_b:_b + 1].view(-1, 1)
-<<<<<<< HEAD
-            b_resamples = th.gather(diff_matrix, 1, th.unsqueeze(act_a.long(), 2).repeat([1,1,self.n_actions]))
-            pi_a_int = th.pow(_pi_a[:, :-1], aa_a[:, :-1]*(-1.0) + 1)
-            pi_b_int = th.pow(_pi_b[:, :-1], aa_b[:, :-1]*(-1.0) + 1)
-            correction = th.bmm( th.bmm( th.unsqueeze(pi_a_int, 1), diff_matrix), th.unsqueeze(pi_b_int, 2) ).squeeze(2)
-=======
             b_resamples = th.sum(th.gather(diff_matrix, 1, th.unsqueeze(act_a.long(),2).repeat([1,1,5])),-1)
             b_resamples = b_resamples * pi_actions_selected[_b:_b + 1].view(-1,1)
             a_resamples = th.sum(th.gather(diff_matrix, 2, th.unsqueeze(act_b.long(),1).repeat([1,5,1])),-1)
             a_resamples = a_resamples * pi_actions_selected[_a:_a + 1].view(-1,1)
 
-
             correction = correction + b_resamples + a_resamples
->>>>>>> 8ca9bb08
             pi_corr_list.append(_from_batch(correction, params_paa, tformat_paa))
 
         pi_a_cross_pi_b = th.cat(pi_a_cross_pi_b_list, dim=0)
