--- conflicted
+++ resolved
@@ -919,19 +919,12 @@
             # If neither component of the joint action is available both get resampled, with the probability of the independent actors.
             correction = both_unavailable_weight * pi_actions_selected[_a:_a + 1].view(-1,1) * pi_actions_selected[_b:_b + 1].view(-1,1)
 
-<<<<<<< HEAD
             act_a = actions_masked[_a:_a + 1].view(-1, 1,1).long()
             act_b = actions_masked[_b:_b + 1].view(-1, 1,1).long()
             b_resamples = th.sum(th.gather(diff_matrix, 1, act_a.repeat([1,1, self.n_actions])),-1)
             b_resamples = b_resamples * pi_actions_selected[_b:_b + 1].view(-1,1)
+
             a_resamples = th.sum(th.gather(diff_matrix, 2, act_b.repeat([1, self.n_actions,1])), 1)
-=======
-            act_a = actions_masked[_a:_a + 1].view(-1, 1)
-            act_b = actions_masked[_b:_b + 1].view(-1, 1)
-            b_resamples = th.sum(th.gather(diff_matrix, 1, th.unsqueeze(act_a.long(),2).repeat([1,1,self.n_actions])),-1)
-            b_resamples = b_resamples * pi_actions_selected[_b:_b + 1].view(-1,1)
-            a_resamples = th.sum(th.gather(diff_matrix, 2, th.unsqueeze(act_b.long(),1).repeat([1,self.n_actions,1])),-1)
->>>>>>> 05718d9e
             a_resamples = a_resamples * pi_actions_selected[_a:_a + 1].view(-1,1)
 
             correction = correction + b_resamples + a_resamples
