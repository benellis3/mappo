from math import sqrt
import torch as th
from torch.autograd import Variable
import torch.nn as nn
import torch.nn.functional as F

from components.transforms import _check_inputs_validity, \
    _to_batch, _from_batch, _adim, _bsdim, _tdim, _vdim, \
    _pick_keys, _unpack_random_seed
from models import REGISTRY as m_REGISTRY


class poMACEExp1NoiseNetwork(nn.Module):  # Mainly copied from poMACENoiseNetwork
    def __init__(self, input_shapes, output_shapes=None, layer_args=None, n_agents=None, n_actions=None, args=None):

        super(poMACEExp1NoiseNetwork, self).__init__()

        self.args = args
        self.n_actions = n_actions
        self.n_agents = n_agents

        if self.args.pomace_exp_variant == 1:
            self.pomace_epsilon_size = self.n_actions
        else:
            self.pomace_epsilon_size = self.args.pomace_epsilon_size

        # Set up input regions automatically if required (if sensible)
        expected_epsilon_input_shapes = {"pomace_epsilon_seeds"} if self.args.pomace_use_epsilon_seed else {"pomace_epsilons"}
        expected_epsilon_variances_input_shapes = {"pomace_epsilon_variances"}
        expected_state_input_shapes = {"state"}
        expected_agent_ids_input_shapes = {"agent_ids__agent{}".format(_i) for _i in range(self.n_agents)}

        self.input_shapes = {}
        assert set(input_shapes.keys()) == expected_epsilon_input_shapes \
                                         | expected_state_input_shapes \
                                         | expected_epsilon_variances_input_shapes \
                                         | expected_agent_ids_input_shapes, \
            "set of input_shapes does not coincide with model structure!"
        if input_shapes is not None:
            self.input_shapes.update(input_shapes)

        self.sigma_encoder = nn.Sequential(nn.Linear(self.input_shapes["agent_ids__agent0"]
                                                     + self.args.agents_hidden_state_size
                                                     + self.input_shapes["state"],
                                                     self.args.pomace_noise_hidden_layer_size),
                                           nn.ReLU(),
                                           nn.Linear(self.args.pomace_noise_hidden_layer_size,
                                                     self.pomace_epsilon_size)
                                           )
    pass

    def init_hidden(self):
        """
        There's no hidden state required for this model.
        """
        pass

    def forward(self, inputs, tformats, test_mode=False):
        # _check_inputs_validity(inputs, self.input_shapes, tformat, allow_nonseq=True)
        epsilon_variances = inputs.get("pomace_epsilon_variances", None)
        epsilon_seeds = inputs.get("pomace_epsilon_seeds", None)

        if not test_mode:
            # generate epsilon of necessary
            if self.args.pomace_use_epsilon_seed:
                gen_fn = lambda out, bs: out.normal_(mean=0.0, std=sqrt(epsilon_variances[bs]))
                epsilons = _unpack_random_seed(seeds=inputs["pomace_epsilon_seeds"],
                                               output_shape=(epsilon_variances.shape[_bsdim(tformats["epsilon_variances"])],
                                                             self.pomace_epsilon_size),
                                               gen_fn=gen_fn)
            else:
                if self.args.pomace_exp_variant == 1:
                    assert self.args.pomace_epsilon_size == self.n_actions, \
                        "For pomace exp1 variant1, pomace_epsilon_size != n_actions ({})".format(self.n_actions)
                epsilons = inputs["epsilon"] * epsilon_variances
        else:
            if epsilon_seeds.is_cuda:
                epsilons = Variable(th.cuda.FloatTensor(epsilon_variances.shape[_bsdim(tformats["epsilon_variances"])],
                                              self.pomace_epsilon_size).zero_(), requires_grad=False)
            else:
                epsilons = Variable(th.FloatTensor(epsilon_variances.shape[_bsdim(tformats["epsilon_variances"])],
                                              self.pomace_epsilon_size).zero_(), requires_grad=False)

        # scale from bs*1 to 1*bs*t*1
        h = inputs["h"][:, :, 1:, :].contiguous()
        a_dim = h.shape[_adim(tformats["h"])]
        t_dim = h.shape[_tdim(tformats["h"])]

        # scale inputs to a*bs*t*v through repetition
        epsilons = epsilons.unsqueeze(0).unsqueeze(2).repeat(a_dim, 1, t_dim, 1)
        states = inputs["state"].unsqueeze(0).repeat(a_dim, 1, 1, 1)
        agent_ids = inputs["agent_ids"]

        # convert to [a*bs*t]*v format
        epsilons_inputs, epsilons_params, epsilons_tformat = _to_batch(epsilons, "a*bs*t*v")
        state_inputs, state_params, state_tformat = _to_batch(states, "a*bs*t*v")
        agent_id_inputs, agent_id_params, agent_id_tformat = _to_batch(agent_ids, "a*bs*t*v")
        h_inputs, h_params, h_tformat = _to_batch(h, "a*bs*t*v")

        # pass through model layers
        sigma = self.sigma_encoder(th.cat([agent_id_inputs, h_inputs, state_inputs], 1))
        noise = sigma * epsilons_inputs

        return dict(noise=_from_batch(noise, h_params, h_tformat),
                    sigma=_from_batch(sigma, h_params, h_tformat)), h_tformat


class poMACEExp1MultiagentNetwork(nn.Module):
    def __init__(self,
                 input_shapes,
                 output_shapes=None,
                 layer_args=None,
                 n_agents=None,
                 n_actions=None,
                 args=None):
        """
        "glues" together agent network(s) and poMACENoiseNetwork
        """
        assert args.share_agent_params, "global arg 'share_agent_params' has to be True for this setup!"

        super(poMACEExp1MultiagentNetwork, self).__init__()

        self.args = args
        self.n_actions = n_actions
        self.n_agents = n_agents

        if self.args.pomace_exp_variant == 1:
            self.lambda_size = self.n_actions
        elif self.args.pomace_exp_variant == 2:
            self.lambda_size = self.args.pomace_lambda_size

        # if self.args.pomace_exp_variant == 1:
        #     assert self.args.pomace_lambda_size == self.n_actions, \
        #         "for pomace variant1, pomace_lambda_size != n_actions ({})".format(self.n_actions)

        # Set up input regions automatically if required (if sensible)

        expected_agent_input_shapes = {
            *["agent_input__agent{}".format(_agent_id) for _agent_id in range(self.n_agents)]} | {"lambda_network"}
        self.input_shapes = {}
        assert set(input_shapes.keys()) == expected_agent_input_shapes,\
            "set of input_shapes does not coincide with model structure!"
        if self.input_shapes is not None:
            self.input_shapes.update(input_shapes)

        # Set up output_shapes automatically if required
        self.output_shapes = {}
        self.output_shapes["output_layer"] = self.n_actions # will return a*bs*t*n_actions
        if output_shapes is not None:
            self.output_shapes.update(output_shapes)

        # Set up layer_args automatically if required
        self.layer_args = {}
        self.layer_args["fc1"] = {"in": self.input_shapes["agent_input__agent0"]["main"],
                                  "out": self.args.agents_encoder_size}
        self.layer_args["gru"] = {"in": self.layer_args["fc1"]["out"],
                                  "hidden": self.args.agents_hidden_state_size}
        self.layer_args["fc2"] = {"in": self.layer_args["gru"]["hidden"],
                                  "out": self.n_actions}
        if self.args.pomace_exp_variant == 2:
            self.layer_args["fc2"]["in"] += self.lambda_size
        self.layer_args["output_layer"] = {"in": self.layer_args["fc2"]["out"],
                                           "out": self.output_shapes["output_layer"]}

        if layer_args is not None:
            self.layer_args.update(layer_args)

        # Set up network layers
        self.encoder = pomaceExp1AgentMLPEncoder(input_shapes=dict(main=self.layer_args["fc1"]["in"]),
                                             output_shapes=dict(main=self.layer_args["fc1"]["out"]))
        self.gru = nn.GRUCell(self.layer_args["gru"]["in"], self.layer_args["gru"]["hidden"])

        assert self.args.pomace_exp_variant == 1 or self.args.pomace_exp_variant == 2, "No other variants implemented"
        self.fc2 = nn.Linear(self.layer_args["fc2"]["in"],
                             self.n_actions)

        self.output_layer = nn.Linear(self.layer_args["output_layer"]["in"], self.layer_args["output_layer"]["out"])

        # Set up LambdaNetwork
        self.noise_network = m_REGISTRY[self.args.pomace_noise_network](
                                        input_shapes=self.input_shapes["lambda_network"],
                                        n_actions=self.n_actions,
                                        n_agents=self.n_agents,
                                        args=self.args)
        pass

    def init_hidden(self):
        """
        There's no hidden state required for this model.
        """
        pass

    def forward(self, inputs, hidden_states, tformat, loss_fn=None, **kwargs):
        test_mode = kwargs.get("test_mode", False)

        # _check_inputs_validity(inputs, self.input_shapes, tformat)
        agent_inputs = inputs["agent_input"]["main"]
        agent_ids = th.stack([inputs["lambda_network"]["agent_ids__agent{}".format(_agent_id)] for _agent_id in range(agent_inputs.shape[_adim(tformat)])])
        loss = None
        t_dim = _tdim(tformat)
        assert t_dim == 2, "t_dim along unsupported axis"
        t_len = agent_inputs.shape[t_dim]

        # construct noise network input
        if self.args.pomace_use_epsilon_seed:
            noise_inputs = _pick_keys(inputs["lambda_network"],
                                      ["state", "pomace_epsilon_seeds", "pomace_epsilon_variances"])
        else:
            noise_inputs = _pick_keys(inputs["lambda_network"],
                                      ["state", "pomace_epsilons", "pomace_epsilon_variances"])

        # forward through agent encoder
        enc_agent_inputs, _ = self.encoder({"main": agent_inputs}, tformat)

        # propagate through GRU
        h_list = [hidden_states]
        for t in range(t_len):
            # propagate agent input through agent network up until after recurrent unit
            x = enc_agent_inputs[:, :, slice(t, t + 1), :].contiguous()
            x, params_x, tformat_x = _to_batch(x, tformat)
            h, params_h, tformat_h = _to_batch(h_list[-1], tformat)
            h = self.gru(x, h)
            h = _from_batch(h, params_h, tformat_h)
            h_list.append(h)

        h = th.cat(h_list, dim=_tdim(tformat))

        # get noise from noise network output: cast from bs*t*v to a*bs*t*v
        noise_ret, noise_x_tformat = self.noise_network(dict(**noise_inputs,
                                                           h=h,
                                                           agent_ids=agent_ids),
                                                      tformats=dict(state="bs*t*v",
                                                                    epsilon_variances="bs*v",
                                                                    h="a*bs*t*v",),
                                                      test_mode=test_mode)

<<<<<<< HEAD
        noise_x = noise_ret["noise"]
        sigma = noise_ret["sigma"] # pass out of network


=======
>>>>>>> 88f7b168
        if self.args.pomace_exp_variant == 1:
            h, params_h, tformat_h = _to_batch(h[:, :, 1:, :].contiguous(), "a*bs*t*v")
            mu = F.relu(self.fc2(h))
            mu = _from_batch(mu, params_h, tformat_h)
            noise_mu = mu + noise_x
        elif self.args.pomace_exp_variant == 2:
            h, params_h, tformat_h = _to_batch(h[:, :, 1:, :].contiguous(), "a*bs*t*v")
            noise_x, params_noise_x, tformat_noise_x = _to_batch(noise_x, "a*bs*t*v")
            noise_mu = self.fc2(th.cat([h, noise_x], dim=1))
            noise_mu = _from_batch(noise_mu,
                                   params_noise_x,
                                   tformat_noise_x)
        x = F.softmax(noise_mu, dim=_vdim(tformat))

        if loss_fn is not None:
            loss = loss_fn(x, tformat=tformat)[0]

        return x, \
               h, \
               loss, \
               tformat


class pomaceExp1AgentMLPEncoder(nn.Module):
    def __init__(self, input_shapes, output_shapes=None, layer_args=None, args=None):
        super(pomaceExp1AgentMLPEncoder, self).__init__()
        self.args = args

        # Set up input regions automatically if required (if sensible)
        self.input_shapes = {}
        assert set(input_shapes.keys()) == {"main"}, \
            "set of input_shapes does not coincide with model structure!"
        self.input_shapes.update(input_shapes)

        # Set up layer_args automatically if required
        self.output_shapes = {}
        if output_shapes is not None:
            self.output_shapes.update(output_shapes)

        # Set up layer_args automatically if required
        self.layer_args = {}
        self.layer_args["fc"] = {"in": input_shapes["main"],
                                 "out": output_shapes["main"]}
        if layer_args is not None:
            self.layer_args.update(layer_args)

        # Set up network layers
        self.fc = nn.Linear(self.layer_args["fc"]["in"], self.layer_args["fc"]["out"])
        pass

    def forward(self, inputs, tformat):

        main_inputs, main_params, main_tformat = _to_batch(inputs["main"], tformat)
        x = F.relu(self.fc(main_inputs))
        return _from_batch(x, main_params, main_tformat), tformat<|MERGE_RESOLUTION|>--- conflicted
+++ resolved
@@ -234,13 +234,9 @@
                                                                     h="a*bs*t*v",),
                                                       test_mode=test_mode)
 
-<<<<<<< HEAD
         noise_x = noise_ret["noise"]
         sigma = noise_ret["sigma"] # pass out of network
 
-
-=======
->>>>>>> 88f7b168
         if self.args.pomace_exp_variant == 1:
             h, params_h, tformat_h = _to_batch(h[:, :, 1:, :].contiguous(), "a*bs*t*v")
             mu = F.relu(self.fc2(h))
