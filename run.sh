#!/bin/bash
HASH=$(cat /dev/urandom | tr -dc 'a-zA-Z0-9' | fold -w 4 | head -n 1)
GPU=$1
name=${USER}_pymarl_GPU_${GPU}_${HASH}

echo "Launching container named '${name}' on GPU '${GPU}'"
# Launches a docker container using our image, and runs the provided command

if hash nvidia-docker 2>/dev/null; then
  cmd=nvidia-docker
else
  cmd=docker
fi

NV_GPU="$GPU" ${cmd} run -i -d \
    --name $name \
    --cap-add=SYS_PTRACE \
    --net host \
    --user $(id -u) \
    -v `pwd`:/pymarl \
    -v /tmp/.X11-unix:/tmp/.X11-unix \
    -e DISPLAY=unix$DISPLAY \
<<<<<<< HEAD
    -t pymarl/pytorch \
=======
    -t pymarl \
>>>>>>> 330c9e7b
    ${@:2}<|MERGE_RESOLUTION|>--- conflicted
+++ resolved
@@ -20,9 +20,5 @@
     -v `pwd`:/pymarl \
     -v /tmp/.X11-unix:/tmp/.X11-unix \
     -e DISPLAY=unix$DISPLAY \
-<<<<<<< HEAD
-    -t pymarl/pytorch \
-=======
     -t pymarl \
->>>>>>> 330c9e7b
     ${@:2}